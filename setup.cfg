--- conflicted
+++ resolved
@@ -1,10 +1,6 @@
 [metadata]
 name = napistu
-<<<<<<< HEAD
-version = 0.8.6.dev1
-=======
-version = 0.8.7
->>>>>>> 1253d3ba
+version = 0.8.7.dev1
 description = Connecting high-dimensional data to curated pathways
 long_description = file: README.md
 long_description_content_type = text/markdown

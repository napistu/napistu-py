--- conflicted
+++ resolved
@@ -1,10 +1,6 @@
 [metadata]
 name = napistu
-<<<<<<< HEAD
-version = 0.8.3.dev12
-=======
-version = 0.8.5
->>>>>>> 1394e9a7
+version = 0.8.5.dev1
 description = Connecting high-dimensional data to curated pathways
 long_description = file: README.md
 long_description_content_type = text/markdown

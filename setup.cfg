[metadata]
name = napistu
<<<<<<< HEAD
version = 0.3.0
=======
version = 0.2.5.dev7
>>>>>>> 129c2eab
description = Connecting high-dimensional data to curated pathways
long_description = file: README.md
long_description_content_type = text/markdown
url = https://github.com/napistu/napistu-py
author = Sean Hackett
author_email = seanmchackett@gmail.com
license_files = LICENSE
classifiers =
    License :: OSI Approved :: MIT License
    Operating System :: OS Independent
    Programming Language :: Python :: 3
    Programming Language :: Python :: 3 :: Only
project_urls =
    Documentation = https://napistu.readthedocs.io
    Source = https://github.com/napistu/napistu-py
    Tracker = https://github.com/napistu/napistu-py/issues

[options]
packages = find:
install_requires =
    Jinja2
    PyYAML>=6.0.0,<7.0.0
    click>=8.0.0,<9.0.0
    click-logging
    fs>=2.4.0,<3.0.0
    fs-gcsfs>=1.5.0,<2.0.0
    igraph
    matplotlib>=3.5.0,<4.0.0
    numpy>=1.24.0,<3.0.0
    pandas>=1.5.0,<3.0.0
    pydantic>=2.0.0,<3.0.0
    python-libsbml
    requests>=2.25.0
    scipy>=1.10.0,<2.0.0
    tqdm
    zeep>=3.0.0,<4.0.0

python_requires = >=3.11
package_dir =
    = src

[options.packages.find]
where = src

[options.entry_points]
console_scripts =
    cpr = cpr.__main__:cli

[options.extras_require]
dev =
    black>=24.0.0
    ipykernel
    pre-commit>=3.0.0,<4.0.0
    pytest>=7.0.0,<8.0.0
    pytest-asyncio
    pytest-cov
    ruff
    testcontainers
mcp = 
    fastmcp>=2.0.0,<3.0.0
    mcp>=1.0.0,<2.0.0  
    httpx>=0.24.0
    beautifulsoup4>=4.11.0,<5.0.0
    markdown>=3.4.0
    jupyter-client>=7.0.0
    nbformat>=5.0.0
rpy2 =
<<<<<<< HEAD
    pyarrow==18.0.0
    rpy2==3.5.*
    rpy2-arrow==0.1.1
scverse =
    anndata
    mudata
=======
    pyarrow>=15.0.0,<19.0.0
    rpy2>=3.5.0,<4.0.0
    rpy2-arrow>=0.1.0,<1.0.0
>>>>>>> 129c2eab

[tool:pytest]
filterwarnings =
    ignore::DeprecationWarning
    <|MERGE_RESOLUTION|>--- conflicted
+++ resolved
@@ -1,10 +1,6 @@
 [metadata]
 name = napistu
-<<<<<<< HEAD
 version = 0.3.0
-=======
-version = 0.2.5.dev7
->>>>>>> 129c2eab
 description = Connecting high-dimensional data to curated pathways
 long_description = file: README.md
 long_description_content_type = text/markdown
@@ -72,18 +68,12 @@
     jupyter-client>=7.0.0
     nbformat>=5.0.0
 rpy2 =
-<<<<<<< HEAD
-    pyarrow==18.0.0
-    rpy2==3.5.*
-    rpy2-arrow==0.1.1
+    pyarrow>=15.0.0,<19.0.0
+    rpy2>=3.5.0,<4.0.0
+    rpy2-arrow>=0.1.0,<1.0.0
 scverse =
     anndata
     mudata
-=======
-    pyarrow>=15.0.0,<19.0.0
-    rpy2>=3.5.0,<4.0.0
-    rpy2-arrow>=0.1.0,<1.0.0
->>>>>>> 129c2eab
 
 [tool:pytest]
 filterwarnings =

[metadata]
name = napistu
<<<<<<< HEAD
version = 0.8.7
=======
version = 0.8.7.dev1
>>>>>>> 6c3dccb7
description = Connecting high-dimensional data to curated pathways
long_description = file: README.md
long_description_content_type = text/markdown
url = https://github.com/napistu/napistu-py
author = Sean Hackett
author_email = seanmchackett@gmail.com
license_files = LICENSE
classifiers =
    License :: OSI Approved :: MIT License
    Operating System :: OS Independent
    Programming Language :: Python :: 3
    Programming Language :: Python :: 3 :: Only
project_urls =
    Documentation = https://napistu.readthedocs.io
    Source = https://github.com/napistu/napistu-py
    Tracker = https://github.com/napistu/napistu-py/issues

[options]
packages = find:
install_requires =
    beautifulsoup4>=4.11.0,<5.0.0
    click>=8.0.0,<9.0.0
    rich>=13.0.0
    fs>=2.4.16,<3.0.0
    fs-gcsfs>=1.5.0,<2.0.0
    igraph
    Jinja2
    matplotlib>=3.5.0,<4.0.0
    mygene>=3.0.0,<4.0.0
    numpy>=1.24.0,<3.0.0
    pandas>=1.5.0,<3.0.0
    pyarrow>=15.0.0,<20.0.0
    pydantic>=2.0.0,<3.0.0
    python-libsbml
    PyYAML>=6.0.0,<7.0.0
    omnipath
    requests>=2.25.0
    scipy>=1.10.0,<2.0.0
    tqdm
    zeep>=3.0.0,<4.0.0

python_requires = >=3.11
package_dir =
    = src

[options.packages.find]
where = src

[options.entry_points]
console_scripts =
    napistu = napistu.__main__:cli
    napistu-mcp = napistu.mcp.__main__:cli

[options.extras_require]
dev =
    napistu[mcp, scverse]
    black>=24.0.0
    ipykernel
    pre-commit>=3.0.0,<4.0.0
    pytest>=7.0.0,<8.0.0
    pytest-asyncio
    pytest-cov
    ruff
    testcontainers
mcp = 
    anthropic>=0.73.0,<1.0
    chromadb>=0.4.15,<1.0.0
    fastmcp>=2.13.0,<3.0.0
    httpx>=0.24.0
    jupyter-client>=7.0.0
    markdown>=3.4.0
    mcp>=1.0.0,<2.0.0  
    nbformat>=5.0.0
    sentence-transformers>=2.2.0,<3.0.0
rpy2 =
    rpy2>=3.5.0,<4.0.0
    rpy2-arrow>=0.1.0,<1.0.0
scverse =
    anndata
    mudata<|MERGE_RESOLUTION|>--- conflicted
+++ resolved
@@ -1,10 +1,6 @@
 [metadata]
 name = napistu
-<<<<<<< HEAD
-version = 0.8.7
-=======
-version = 0.8.7.dev1
->>>>>>> 6c3dccb7
+version = 0.8.8
 description = Connecting high-dimensional data to curated pathways
 long_description = file: README.md
 long_description_content_type = text/markdown

--- conflicted
+++ resolved
@@ -295,19 +295,7 @@
             )
         )
     )
-<<<<<<< HEAD
-
-    # we should add two reactions for each non-exchange compartment cspecies
-    # one transporting from the exchange compartment and one transporting into the
-    # exchange compartment
-    if transport_rxn_edgelist.shape[0] != 2 * non_exchange_cspecies.shape[0]:
-        raise ValueError(f"Expected transport_rxn_edgelist to have {2 * non_exchange_cspecies.shape[0]} rows, but got {transport_rxn_edgelist.shape[0]}")
-
-    # the rows in this edgelist correspond to new reactions that we'll add
-    # to the model
-=======
     
->>>>>>> 55b53d0a
     transport_rxn_edgelist[SBML_DFS.R_NAME] = [
         f"{x} <-> {y} gap-filling transport"
         for x, y in zip(

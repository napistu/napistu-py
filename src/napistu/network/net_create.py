from __future__ import annotations

import copy
import logging
import random
from typing import Optional

import igraph as ig
import matplotlib.pyplot as plt
import numpy as np
import pandas as pd
from pydantic import BaseModel

from napistu import sbml_dfs_core
from napistu import utils

from napistu.constants import DEFAULT_WT_TRANS
from napistu.constants import DEFINED_WEIGHT_TRANSFORMATION
from napistu.constants import MINI_SBO_FROM_NAME
from napistu.constants import MINI_SBO_TO_NAME
from napistu.constants import SBML_DFS
from napistu.constants import SBO_MODIFIER_NAMES
from napistu.constants import SCORE_CALIBRATION_POINTS_DICT
from napistu.constants import ENTITIES_W_DATA
from napistu.constants import SOURCE_VARS_DICT

from napistu.network.constants import CPR_GRAPH_NODES
from napistu.network.constants import CPR_GRAPH_EDGES
from napistu.network.constants import CPR_GRAPH_EDGE_DIRECTIONS
from napistu.network.constants import CPR_GRAPH_REQUIRED_EDGE_VARS
from napistu.network.constants import CPR_GRAPH_NODE_TYPES
from napistu.network.constants import CPR_GRAPH_TYPES
from napistu.network.constants import CPR_WEIGHTING_STRATEGIES
from napistu.network.constants import SBOTERM_NAMES
from napistu.network.constants import REGULATORY_GRAPH_HIERARCHY
from napistu.network.constants import SURROGATE_GRAPH_HIERARCHY
from napistu.network.constants import VALID_CPR_GRAPH_TYPES
from napistu.network.constants import VALID_WEIGHTING_STRATEGIES

logger = logging.getLogger(__name__)


def create_cpr_graph(
    sbml_dfs: sbml_dfs_core.SBML_dfs,
    reaction_graph_attrs: Optional[dict] = None,
    directed: bool = True,
    edge_reversed: bool = False,
    graph_type: str = CPR_GRAPH_TYPES.BIPARTITE,
    verbose: bool = False,
    custom_transformations: Optional[dict] = None,
) -> ig.Graph:
    """
    Create CPR Graph

    Create an igraph network from a mechanistic network using one of a set of graph_types.

    Parameters
    ----------
    sbml_dfs : SBML_dfs
        A model formed by aggregating pathways
    reaction_graph_attrs: dict
        Dictionary containing attributes to pull out of reaction_data and
        a weighting scheme for the graph
    directed : bool
        Should a directed (True) or undirected graph be made (False)
    edge_reversed : bool
        Should the directions of edges be reversed or not (False)
    graph_type : str
        Type of graph to create, valid values are:
            - bipartite: substrates and modifiers point to the reaction they drive, this reaction points to products
            - reguatory: non-enzymatic modifiers point to enzymes, enzymes point to substrates and products
            - surrogate: non-enzymatic modifiers -> substrates -> enzymes -> reaction -> products.
              In this representation enzymes are effective standing in for their reaction (eventhough the enzyme is
              not modified by a substrate per-se).
    verbose : bool
        Extra reporting
    custom_transformations : dict, optional
        Dictionary of custom transformation functions to use for attribute transformation.

    Returns:
    ----------
    An Igraph network
    """

    if reaction_graph_attrs is None:
        reaction_graph_attrs = {}

    if graph_type not in VALID_CPR_GRAPH_TYPES:
        raise ValueError(
            f"graph_type is not a valid value ({graph_type}), valid values are {','.join(VALID_CPR_GRAPH_TYPES)}"
        )

    # fail fast if reaction_graph_attrs is not properly formatted
    for k in reaction_graph_attrs.keys():
        _validate_entity_attrs(reaction_graph_attrs[k], custom_transformations=custom_transformations)

    working_sbml_dfs = copy.deepcopy(sbml_dfs)
    reaction_species_counts = working_sbml_dfs.reaction_species.value_counts(
        SBML_DFS.R_ID
    )
    valid_reactions = reaction_species_counts[reaction_species_counts > 1].index
    # due to autoregulation reactions, and removal of cofactors some
    # reactions may have 1 (or even zero) species. drop these.

    n_dropped_reactions = working_sbml_dfs.reactions.shape[0] - len(valid_reactions)
    if n_dropped_reactions != 0:
        logger.info(
            f"Dropping {n_dropped_reactions} reactions with <= 1 reaction species "
            "these underspecified reactions may be due to either unrepresented "
            "autoregulation and/or removal of cofactors."
        )

        working_sbml_dfs.reactions = working_sbml_dfs.reactions[
            working_sbml_dfs.reactions.index.isin(valid_reactions)
        ]
        working_sbml_dfs.reaction_species = working_sbml_dfs.reaction_species[
            working_sbml_dfs.reaction_species[SBML_DFS.R_ID].isin(valid_reactions)
        ]

    logger.info(
        "Organizing all network nodes (compartmentalized species and reactions)"
    )

    network_nodes = list()
    network_nodes.append(
        working_sbml_dfs.compartmentalized_species.reset_index()[
            [SBML_DFS.SC_ID, SBML_DFS.SC_NAME]
        ]
        .rename(columns={SBML_DFS.SC_ID: "node_id", SBML_DFS.SC_NAME: "node_name"})
        .assign(node_type=CPR_GRAPH_NODE_TYPES.SPECIES)
    )
    network_nodes.append(
        working_sbml_dfs.reactions.reset_index()[[SBML_DFS.R_ID, SBML_DFS.R_NAME]]
        .rename(columns={SBML_DFS.R_ID: "node_id", SBML_DFS.R_NAME: "node_name"})
        .assign(node_type=CPR_GRAPH_NODE_TYPES.REACTION)
    )

    # rename nodes to name since it is treated specially
    network_nodes_df = pd.concat(network_nodes).rename(
        columns={"node_id": CPR_GRAPH_NODES.NAME}
    )

    logger.info(f"Formatting edges as a {graph_type} graph")

    if graph_type == CPR_GRAPH_TYPES.BIPARTITE:
        network_edges = _create_cpr_graph_bipartite(working_sbml_dfs)
    elif graph_type in [CPR_GRAPH_TYPES.REGULATORY, CPR_GRAPH_TYPES.SURROGATE]:
        # pass graph_type so that an appropriate tiered schema can be used.
        network_edges = _create_cpr_graph_tiered(working_sbml_dfs, graph_type)
    else:
        raise NotImplementedError("Invalid graph_type")

    logger.info("Adding reversibility and other meta-data from reactions_data")
    augmented_network_edges = _augment_network_edges(
        network_edges,
        working_sbml_dfs,
        reaction_graph_attrs,
        custom_transformations=custom_transformations,
    )

    logger.info(
        "Creating reverse reactions for reversible reactions on a directed graph"
    )
    if directed:
        directed_network_edges = pd.concat(
            [
                # assign forward edges
                augmented_network_edges.assign(
                    **{CPR_GRAPH_EDGES.DIRECTION: CPR_GRAPH_EDGE_DIRECTIONS.FORWARD}
                ),
                # create reverse edges for reversibile reactions
                _reverse_network_edges(augmented_network_edges),
            ]
        )
    else:
        directed_network_edges = augmented_network_edges.assign(
            **{CPR_GRAPH_EDGES.DIRECTION: CPR_GRAPH_EDGE_DIRECTIONS.UNDIRECTED}
        )

    # de-duplicate edges
    unique_edges = (
        directed_network_edges.groupby([CPR_GRAPH_EDGES.FROM, CPR_GRAPH_EDGES.TO])
        .first()
        .reset_index()
    )

    if unique_edges.shape[0] != directed_network_edges.shape[0]:
        logger.warning(
            f"{directed_network_edges.shape[0] - unique_edges.shape[0]} edges were dropped "
            "due to duplicated origin -> target relationiships, use verbose for "
            "more information"
        )

        if verbose:
            # report duplicated edges
            grouped_edges = directed_network_edges.groupby(
                [CPR_GRAPH_EDGES.FROM, CPR_GRAPH_EDGES.TO]
            )
            duplicated_edges = [
                grouped_edges.get_group(x)
                for x in grouped_edges.groups
                if grouped_edges.get_group(x).shape[0] > 1
            ]
            example_duplicates = pd.concat(
                random.sample(duplicated_edges, min(5, len(duplicated_edges)))
            )

            logger.warning(utils.style_df(example_duplicates, headers="keys"))

    # reverse edge directions if edge_reversed is True:

    if edge_reversed:
        rev_unique_edges_df = unique_edges.copy()
        rev_unique_edges_df[CPR_GRAPH_EDGES.FROM] = unique_edges[CPR_GRAPH_EDGES.TO]
        rev_unique_edges_df[CPR_GRAPH_EDGES.TO] = unique_edges[CPR_GRAPH_EDGES.FROM]
        rev_unique_edges_df[CPR_GRAPH_EDGES.SC_PARENTS] = unique_edges[
            CPR_GRAPH_EDGES.SC_CHILDREN
        ]
        rev_unique_edges_df[CPR_GRAPH_EDGES.SC_CHILDREN] = unique_edges[
            CPR_GRAPH_EDGES.SC_PARENTS
        ]
        rev_unique_edges_df[CPR_GRAPH_EDGES.STOICHIOMETRY] = unique_edges[
            CPR_GRAPH_EDGES.STOICHIOMETRY
        ] * (-1)

        rev_unique_edges_df[CPR_GRAPH_EDGES.DIRECTION] = unique_edges[
            CPR_GRAPH_EDGES.DIRECTION
        ].replace(
            {
                CPR_GRAPH_EDGE_DIRECTIONS.REVERSE: CPR_GRAPH_EDGE_DIRECTIONS.FORWARD,
                CPR_GRAPH_EDGE_DIRECTIONS.FORWARD: CPR_GRAPH_EDGE_DIRECTIONS.REVERSE,
            }
        )
    else:
        # unchanged if edge_reversed is False:
        rev_unique_edges_df = unique_edges

    # convert nodes and edgelist into an igraph network

    logger.info("Formatting cpr_graph output")
    cpr_graph = ig.Graph.DictList(
        vertices=network_nodes_df.to_dict("records"),
        edges=rev_unique_edges_df.to_dict("records"),
        directed=directed,
        vertex_name_attr=CPR_GRAPH_NODES.NAME,
        edge_foreign_keys=(CPR_GRAPH_EDGES.FROM, CPR_GRAPH_EDGES.TO),
    )

    return cpr_graph


def process_cpr_graph(
    sbml_dfs: sbml_dfs_core.SBML_dfs,
    reaction_graph_attrs: Optional[dict] = None,
    directed: bool = True,
    edge_reversed: bool = False,
    graph_type: str = CPR_GRAPH_TYPES.BIPARTITE,
    weighting_strategy: str = CPR_WEIGHTING_STRATEGIES.UNWEIGHTED,
    verbose: bool = False,
    custom_transformations: dict = None,
) -> ig.Graph:
    """
    Process Consensus Graph

    Setup an igraph network and then add weights and other maleable attributes.

    Args:
        sbml_dfs (SBML_dfs): A model formed by aggregating pathways
        reaction_graph_attrs (dict): Dictionary containing attributes to pull out of reaction_data and
            a weighting scheme for the graph
        directed (bool): Should a directed (True) or undirected graph be made (False)
        edge_reversed (bool): Should directions of edges be reversed (False)
        graph_type (str): Type of graph to create, valid values are:
            - bipartite: substrates and modifiers point to the reaction they drive, this reaction points to products
            - reguatory: non-enzymatic modifiers point to enzymes, enzymes point to substrates and products
        weighting_strategy (str) : a network weighting strategy with options:
            - unweighted: all weights (and upstream_weights for directed graphs) are set to 1.
            - topology: weight edges by the degree of the source nodes favoring nodes emerging from nodes
                with few connections.
            - mixed: transform edges with a quantitative score based on reaction_attrs; and set edges
                without quantitative score as a source-specific weight.
            - calibrated: transforme edges with a quantitative score based on reaction_attrs and combine them
                with topology scores to generate a consensus.
        verbose (bool): Extra reporting
        custom_transformations (dict, optional):
            Dictionary of custom transformation functions to use for attribute transformation.

    Returns:
        weighted_graph (ig.Graph): An Igraph network
    """

    if reaction_graph_attrs is None:
        reaction_graph_attrs = {}

    logging.info("Constructing network")
    cpr_graph = create_cpr_graph(
        sbml_dfs,
        reaction_graph_attrs,
        directed=directed,
        edge_reversed=edge_reversed,
        graph_type=graph_type,
        verbose=verbose,
        custom_transformations=custom_transformations,
    )

    if "reactions" in reaction_graph_attrs.keys():
        reaction_attrs = reaction_graph_attrs["reactions"]
    else:
        reaction_attrs = dict()

    logging.info(f"Adding edge weights with an {weighting_strategy} strategy")

    weighted_cpr_graph = add_graph_weights(
        cpr_graph=cpr_graph,
        reaction_attrs=reaction_attrs,
        weighting_strategy=weighting_strategy,
    )

    return weighted_cpr_graph


def pluck_entity_data(
    sbml_dfs: sbml_dfs_core.SBML_dfs,
    graph_attrs: dict[str, dict],
    data_type: str,
    custom_transformations: Optional[dict[str, callable]] = None,
) -> pd.DataFrame | None:
    """
    Pluck Entity Attributes

    Pull species or reaction attributes out of an sbml_dfs based on a set of
      tables and variables to look for.

    Parameters:
    sbml_dfs: sbml_dfs_core.SBML_dfs
        A mechanistic model
    graph_attrs: dict
        A dictionary of species/reaction attributes to pull out. If the requested
        data_type ("species" or "reactions") is not present as a key, or if the value
        is an empty dict, this function will return None (no error).
    data_type: str
        "species" or "reactions" to pull out species_data or reactions_data
    custom_transformations: dict[str, callable], optional
        A dictionary mapping transformation names to functions. If provided, these
        will be checked before built-in transformations. Example:
            custom_transformations = {"square": lambda x: x**2}

    Returns:
        A table where all extracted attributes are merged based on a common index or None
        if no attributes were extracted. If the requested data_type is not present in
        graph_attrs, or if the attribute dict is empty, returns None. This is intended
        to allow optional annotation blocks.

    """

    if data_type not in ENTITIES_W_DATA:
        raise ValueError(
            f'"data_type" was {data_type} and must be in {", ".join(ENTITIES_W_DATA)}'
        )

    if data_type not in graph_attrs.keys():
        logger.info(
            f'No {data_type} annotations provided in "graph_attrs"; returning None'
        )
        return None

    entity_attrs = graph_attrs[data_type]
    # validating dict
    _validate_entity_attrs(entity_attrs, custom_transformations=custom_transformations)

    if len(entity_attrs) == 0:
        logger.info(
            f'No attributes defined for "{data_type}" in graph_attrs; returning None'
        )
        return None

    data_type_attr = data_type + "_data"
    entity_data_tbls = getattr(sbml_dfs, data_type_attr)

    data_list = list()
    for k, v in entity_attrs.items():
        # v["table"] is always present if entity_attrs is non-empty and validated
        if v["table"] not in entity_data_tbls.keys():
            raise ValueError(
                f"{v['table']} was defined as a table in \"graph_attrs\" but "
                f'it is not present in the "{data_type_attr}" of the sbml_dfs'
            )

        if v["variable"] not in entity_data_tbls[v["table"]].columns.tolist():
            raise ValueError(
                f"{v['variable']} was defined as a variable in \"graph_attrs\" but "
                f"it is not present in the {v['table']} of the \"{data_type_attr}\" of "
                "the sbml_dfs"
            )

        entity_series = entity_data_tbls[v["table"]][v["variable"]].rename(k)
        trans_name = v.get("trans", DEFAULT_WT_TRANS)
        # Look up transformation
        if custom_transformations and trans_name in custom_transformations:
            trans_fxn = custom_transformations[trans_name]
        elif trans_name in DEFINED_WEIGHT_TRANSFORMATION:
            trans_fxn = globals()[DEFINED_WEIGHT_TRANSFORMATION[trans_name]]
        else:
            # This should never be hit if _validate_entity_attrs is called correctly.
            raise ValueError(
                f"Transformation '{trans_name}' not found in custom_transformations or DEFINED_WEIGHT_TRANSFORMATION."
            )
        entity_series = entity_series.apply(trans_fxn)
        data_list.append(entity_series)

    if len(data_list) == 0:
        return None

    return pd.concat(data_list, axis=1)


def apply_weight_transformations(
    edges_df: pd.DataFrame, reaction_attrs: dict, custom_transformations: dict = None
):
    """
    Apply Weight Transformations

    Args:
        edges_df (pd.DataFrame): a table of edges and their attributes extracted
            from a cpr_grpah.
        reaction_attrs (dict):
            A dictionary of attributes identifying weighting attributes within
            an sbml_df's reaction_data, how they will be named in edges_df (the keys),
            and how they should be transformed (the "trans" aliases")
        custom_transformations (dict, optional):
            A dictionary mapping transformation names to functions. If provided, these
            will be checked before built-in transformations.

    Returns:
        transformed_edges_df (pd.DataFrame): edges_df with weight variables transformed.

    """

    _validate_entity_attrs(
        reaction_attrs, custom_transformations=custom_transformations
    )

    transformed_edges_df = copy.deepcopy(edges_df)
    for k, v in reaction_attrs.items():
        if k not in transformed_edges_df.columns:
            raise ValueError(f"A weighting variable {k} was missing from edges_df")

        trans_name = v["trans"]
        # Look up transformation
        if custom_transformations and trans_name in custom_transformations:
            trans_fxn = custom_transformations[trans_name]
        elif trans_name in DEFINED_WEIGHT_TRANSFORMATION:
            trans_fxn = globals()[DEFINED_WEIGHT_TRANSFORMATION[trans_name]]
        else:
            # This should never be hit if _validate_entity_attrs is called correctly.
            raise ValueError(
                f"Transformation '{trans_name}' not found in custom_transformations or DEFINED_WEIGHT_TRANSFORMATION."
            )

        transformed_edges_df[k] = transformed_edges_df[k].apply(trans_fxn)

    return transformed_edges_df


def summarize_weight_calibration(cpr_graph: ig.Graph, reaction_attrs: dict) -> None:
    """
    Summarize Weight Calibration

    For a network with multiple sources for edge weights summarize the alignment of
    different weighting schemes and how they map onto our notion of "good" versus
    "dubious" weights.

    Args:
        cpr_graph (ig.Graph): A graph where edge weights have already been calibrated.
        reaction_attrs (dict): a dictionary summarizing the types of weights that
            exist and how they are transformed for calibration.

    Returns:
        None

    """

    score_calibration_df = pd.DataFrame(SCORE_CALIBRATION_POINTS_DICT)
    score_calibration_df_calibrated = apply_weight_transformations(
        score_calibration_df, reaction_attrs
    )

    calibrated_edges = cpr_graph.get_edge_dataframe()

    _summarize_weight_calibration_table(
        calibrated_edges, score_calibration_df, score_calibration_df_calibrated
    )

    _summarize_weight_calibration_plots(
        calibrated_edges, score_calibration_df_calibrated
    )

    return None


def add_graph_weights(
    cpr_graph: ig.Graph,
    reaction_attrs: dict,
    weighting_strategy: str = CPR_WEIGHTING_STRATEGIES.UNWEIGHTED
) -> ig.Graph:
    """
    Add Graph Weights

    Apply a weighting strategy to generate edge weights on a graph. For directed graphs "upstream_weights" will
    be generated as well which should be used when searching for a node's ancestors.

    Args:
        cpr_graph (ig.Graph): a graphical network of molecules/reactions (nodes) and edges linking them.
        reaction_attrs (dict): an optional dict
        weighting_strategy: a network weighting strategy with options:
            - unweighted: all weights (and upstream_weights for directed graphs) are set to 1.
            - topology: weight edges by the degree of the source nodes favoring nodes emerging from nodes
                with few connections.
            - mixed: transform edges with a quantitative score based on reaction_attrs; and set edges
                without quantitative score as a source-specific weight.
            - calibrated: transforme edges with a quantitative score based on reaction_attrs and combine them
                with topology scores to generate a consensus.

    """

    cpr_graph_updated = copy.deepcopy(cpr_graph)

    _validate_entity_attrs(reaction_attrs)

    if weighting_strategy not in VALID_WEIGHTING_STRATEGIES:
        raise ValueError(
            f"weighting_strategy was {weighting_strategy} and must be one of: "
            f"{', '.join(VALID_WEIGHTING_STRATEGIES)}"
        )

    # count parents and children and create weights based on them
    topology_weighted_graph = _create_topology_weights(cpr_graph_updated)

    if weighting_strategy == CPR_WEIGHTING_STRATEGIES.TOPOLOGY:
        topology_weighted_graph.es[CPR_GRAPH_EDGES.WEIGHTS] = (
            topology_weighted_graph.es["topo_weights"]
        )
        if cpr_graph_updated.is_directed():
            topology_weighted_graph.es[CPR_GRAPH_EDGES.UPSTREAM_WEIGHTS] = (
                topology_weighted_graph.es["upstream_topo_weights"]
            )

        return topology_weighted_graph

    if weighting_strategy == CPR_WEIGHTING_STRATEGIES.UNWEIGHTED:
        # set weights as a constant
        topology_weighted_graph.es[CPR_GRAPH_EDGES.WEIGHTS] = 1
        if cpr_graph_updated.is_directed():
            topology_weighted_graph.es[CPR_GRAPH_EDGES.UPSTREAM_WEIGHTS] = 1
        return topology_weighted_graph

    if weighting_strategy == CPR_WEIGHTING_STRATEGIES.MIXED:
        return _add_graph_weights_mixed(topology_weighted_graph, reaction_attrs)

    if weighting_strategy == CPR_WEIGHTING_STRATEGIES.CALIBRATED:
        return _add_graph_weights_calibration(topology_weighted_graph, reaction_attrs)

    raise ValueError(f"No logic implemented for {weighting_strategy}")


def _create_cpr_graph_bipartite(sbml_dfs: sbml_dfs_core.SBML_dfs) -> pd.DataFrame:
    """Turn an sbml_dfs model into a bipartite graph linking molecules to reactions."""

    # setup edges
    network_edges = (
        sbml_dfs.reaction_species.reset_index()[
            [SBML_DFS.R_ID, SBML_DFS.SC_ID, SBML_DFS.STOICHIOMETRY, SBML_DFS.SBO_TERM]
        ]
        # rename species and reactions to reflect from -> to edges
        .rename(
            columns={
                SBML_DFS.SC_ID: CPR_GRAPH_NODE_TYPES.SPECIES,
                SBML_DFS.R_ID: CPR_GRAPH_NODE_TYPES.REACTION,
            }
        )
    )
    # add back an r_id variable so that each edge is annotated by a reaction
    network_edges[CPR_GRAPH_EDGES.R_ID] = network_edges[CPR_GRAPH_NODE_TYPES.REACTION]

    # add edge weights
    cspecies_features = sbml_dfs.get_cspecies_features()
    network_edges = network_edges.merge(
        cspecies_features, left_on=CPR_GRAPH_NODE_TYPES.SPECIES, right_index=True
    )

    # if directed then flip substrates and modifiers to the origin edge
    edge_vars = network_edges.columns.tolist()

    origins = network_edges[network_edges[SBML_DFS.STOICHIOMETRY] <= 0]
    origin_edges = origins.loc[:, [edge_vars[1], edge_vars[0]] + edge_vars[2:]].rename(
        columns={
            CPR_GRAPH_NODE_TYPES.SPECIES: CPR_GRAPH_EDGES.FROM,
            CPR_GRAPH_NODE_TYPES.REACTION: CPR_GRAPH_EDGES.TO,
        }
    )

    dests = network_edges[network_edges[SBML_DFS.STOICHIOMETRY] > 0]
    dest_edges = dests.rename(
        columns={
            CPR_GRAPH_NODE_TYPES.REACTION: CPR_GRAPH_EDGES.FROM,
            CPR_GRAPH_NODE_TYPES.SPECIES: CPR_GRAPH_EDGES.TO,
        }
    )

    network_edges = pd.concat([origin_edges, dest_edges])

    return network_edges


def _create_cpr_graph_tiered(
    sbml_dfs: sbml_dfs_core.SBML_dfs, graph_type: str
) -> pd.DataFrame:
    """Turn an sbml_dfs model into a tiered graph which links upstream entities to downstream ones."""

    # check whether all expect SBO terms are present
    invalid_sbo_terms = sbml_dfs.reaction_species[
        ~sbml_dfs.reaction_species[SBML_DFS.SBO_TERM].isin(MINI_SBO_TO_NAME.keys())
    ]

    if invalid_sbo_terms.shape[0] != 0:
        invalid_counts = invalid_sbo_terms.value_counts(SBML_DFS.SBO_TERM).to_frame("N")
        if not isinstance(invalid_counts, pd.DataFrame):
            raise TypeError("invalid_counts must be a pandas DataFrame")
        logger.warning(utils.style_df(invalid_counts, headers="keys"))  # type: ignore
        raise ValueError("Some reaction species have unusable SBO terms")

    # load and validate the schema of graph_type
    graph_hierarchy_df = _create_graph_hierarchy_df(graph_type)

    # organize reaction species for defining connections
    sorted_reaction_species = sbml_dfs.reaction_species.set_index(
        [SBML_DFS.R_ID, SBML_DFS.SBO_TERM]
    ).sort_index()

    logger.info(
        f"Formatting {sorted_reaction_species.shape[0]} reactions species as "
        "tiered edges."
    )

    # infer tiered edges in each reaction
    all_reaction_edges = [
        _format_tiered_reaction_species(
            r, sorted_reaction_species, sbml_dfs, graph_hierarchy_df
        )
        for r in sorted_reaction_species.index.get_level_values(SBML_DFS.R_ID).unique()
    ]
    all_reaction_edges_df = pd.concat(all_reaction_edges).reset_index(drop=True)

    # test for reactions missing substrates
    r_id_list = sorted_reaction_species.index.get_level_values(0).unique()
    r_id_reactant_only = [
        x for x in r_id_list if len(sorted_reaction_species.loc[x]) == 1
    ]

    if len(r_id_reactant_only) > 0:
        logger.warning(f"{len(r_id_reactant_only)} reactions are missing substrates")
        all_reaction_edges_df_pre = all_reaction_edges_df.copy()
        all_reaction_edges_df = all_reaction_edges_df_pre[
            ~all_reaction_edges_df_pre[SBML_DFS.R_ID].isin(r_id_reactant_only)
        ]

    logger.info(
        "Adding additional attributes to edges, e.g., # of children and parents."
    )

    # add compartmentalized species summaries to weight edges
    cspecies_features = sbml_dfs.get_cspecies_features()

    # calculate undirected and directed degrees (i.e., # of parents and children)
    # based on a network's edgelist. this used when the network representation is
    # not the bipartite network which can be trivially obtained from the pathway
    # specification
    unique_edges = (
        all_reaction_edges_df.groupby([CPR_GRAPH_EDGES.FROM, CPR_GRAPH_EDGES.TO])
        .first()
        .reset_index()
    )

    # children
    n_children = (
        unique_edges[CPR_GRAPH_EDGES.FROM]
        .value_counts()
        # rename values to the child name
        .to_frame(name=CPR_GRAPH_EDGES.SC_CHILDREN)
        .reset_index()
        .rename(
            {
                CPR_GRAPH_EDGES.FROM: SBML_DFS.SC_ID,
            },
            axis=1,
        )
    )

    # parents
    n_parents = (
        unique_edges[CPR_GRAPH_EDGES.TO]
        .value_counts()
        # rename values to the parent name
        .to_frame(name=CPR_GRAPH_EDGES.SC_PARENTS)
        .reset_index()
        .rename(
            {
                CPR_GRAPH_EDGES.TO: SBML_DFS.SC_ID,
            },
            axis=1,
        )
    )

    graph_degree_by_edgelist = n_children.merge(n_parents, how="outer").fillna(int(0))

    graph_degree_by_edgelist[CPR_GRAPH_EDGES.SC_DEGREE] = (
        graph_degree_by_edgelist[CPR_GRAPH_EDGES.SC_CHILDREN]
        + graph_degree_by_edgelist[CPR_GRAPH_EDGES.SC_PARENTS]
    )
    graph_degree_by_edgelist = (
        graph_degree_by_edgelist[
            ~graph_degree_by_edgelist[SBML_DFS.SC_ID].str.contains("R[0-9]{8}")
        ]
        .set_index(SBML_DFS.SC_ID)
        .sort_index()
    )

    cspecies_features = (
        cspecies_features.drop(
            [
                CPR_GRAPH_EDGES.SC_DEGREE,
                CPR_GRAPH_EDGES.SC_CHILDREN,
                CPR_GRAPH_EDGES.SC_PARENTS,
            ],
            axis=1,
        )
        .join(graph_degree_by_edgelist)
        .fillna(int(0))
    )

    is_from_reaction = all_reaction_edges_df[CPR_GRAPH_EDGES.FROM].isin(
        sbml_dfs.reactions.index.tolist()
    )
    is_from_reaction = all_reaction_edges_df[CPR_GRAPH_EDGES.FROM].isin(
        sbml_dfs.reactions.index
    )
    # add substrate weight whenever "from" edge is a molecule
    # and product weight when the "from" edge is a reaction
    decorated_all_reaction_edges_df = pd.concat(
        [
            all_reaction_edges_df[~is_from_reaction].merge(
                cspecies_features, left_on=CPR_GRAPH_EDGES.FROM, right_index=True
            ),
            all_reaction_edges_df[is_from_reaction].merge(
                cspecies_features, left_on=CPR_GRAPH_EDGES.TO, right_index=True
            ),
        ]
    ).sort_index()

    if all_reaction_edges_df.shape[0] != decorated_all_reaction_edges_df.shape[0]:
        msg = (
            "'decorated_all_reaction_edges_df' and 'all_reaction_edges_df' should\n"
            "have the same number of rows but they did not"
        )

        raise ValueError(msg)

    logger.info(f"Done preparing {graph_type} graph")

    return decorated_all_reaction_edges_df


def _format_tiered_reaction_species(
    r_id: str,
    sorted_reaction_species: pd.DataFrame,
    sbml_dfs: sbml_dfs_core.SBML_dfs,
    graph_hierarchy_df: pd.DataFrame,
) -> pd.DataFrame:
    """
    Format Tiered Reaction Species

    Refactor a reaction's species into tiered edges between substrates, products, enzymes and allosteric regulators.
    """

    rxn_species = sorted_reaction_species.loc[r_id]
    if not isinstance(rxn_species, pd.DataFrame):
        raise TypeError("rxn_species must be a pandas DataFrame")
    if list(rxn_species.index.names) != [SBML_DFS.SBO_TERM]:
        raise ValueError("rxn_species index names must be [SBML_DFS.SBO_TERM]")
    if rxn_species.columns.tolist() != [SBML_DFS.SC_ID, SBML_DFS.STOICHIOMETRY]:
        raise ValueError(
            "rxn_species columns must be [SBML_DFS.SC_ID, SBML_DFS.STOICHIOMETRY]"
        )

    rxn_sbo_terms = set(rxn_species.index.unique())
    # map to common names
    rxn_sbo_names = {MINI_SBO_TO_NAME[x] for x in rxn_sbo_terms}

    # is the reaction a general purpose interaction
    if len(rxn_sbo_names) == 1:
        if list(rxn_sbo_names)[0] == SBOTERM_NAMES.INTERACTOR:
            # further validation happens in the function - e.g., exactly two interactors
            return _format_interactors_for_tiered_graph(r_id, rxn_species, sbml_dfs)

    if SBOTERM_NAMES.INTERACTOR in rxn_sbo_names:
        logger.warning(
            f"Invalid combinations of SBO_terms in {str(r_id)} : {sbml_dfs.reactions.loc[r_id][SBML_DFS.R_NAME]}. "
            "If interactors are present then there can't be any other types of reaction species. "
            f"The following roles were defined: {', '.join(rxn_sbo_names)}"
        )

    # reorganize molecules and the reaction itself into tiers
    entities_ordered_by_tier = (
        pd.concat(
            [
                (
                    rxn_species.reset_index()
                    .rename({SBML_DFS.SC_ID: "entity_id"}, axis=1)
                    .merge(graph_hierarchy_df)
                ),
                graph_hierarchy_df[
                    graph_hierarchy_df[CPR_GRAPH_EDGES.SBO_NAME]
                    == CPR_GRAPH_NODE_TYPES.REACTION
                ].assign(entity_id=r_id, r_id=r_id),
            ]
        )
        .sort_values(["tier"])
        .set_index("tier")
    )
    ordered_tiers = entities_ordered_by_tier.index.get_level_values("tier").unique()

    if len(ordered_tiers) <= 1:
        raise ValueError("ordered_tiers must have more than one element")

    # which tier is the reaction?
    reaction_tier = graph_hierarchy_df["tier"][
        graph_hierarchy_df[CPR_GRAPH_EDGES.SBO_NAME] == CPR_GRAPH_NODE_TYPES.REACTION
    ].tolist()[0]

    rxn_edges = list()
    past_reaction = False
    for i in range(0, len(ordered_tiers) - 1):
        formatted_tier_combo = _format_tier_combo(
            entities_ordered_by_tier.loc[[ordered_tiers[i]]],
            entities_ordered_by_tier.loc[[ordered_tiers[i + 1]]],
            past_reaction,
        )

        if ordered_tiers[i + 1] == reaction_tier:
            past_reaction = True

        rxn_edges.append(formatted_tier_combo)

    rxn_edges_df = (
        pd.concat(rxn_edges)[
            [
                CPR_GRAPH_EDGES.FROM,
                CPR_GRAPH_EDGES.TO,
                CPR_GRAPH_EDGES.STOICHIOMETRY,
                CPR_GRAPH_EDGES.SBO_TERM,
            ]
        ]
        .reset_index(drop=True)
        .assign(r_id=r_id)
    )

    return rxn_edges_df


def _format_tier_combo(
    upstream_tier: pd.DataFrame, downstream_tier: pd.DataFrame, past_reaction: bool
) -> pd.DataFrame:
    """
    Format Tier Combo

    Create a set of edges crossing two tiers of a tiered graph. This will involve an
      all x all combination of entries. Tiers form an ordering along the molecular entities
      in a reaction plus a tier for the reaction itself. Attributes such as stoichiometry
      and sbo_term will be passed from the tier which is furthest from the reaction tier
      to ensure that each tier of molecular data applies its attributes to a single set of
      edges while the "reaction" tier does not. Reaction entities have neither a
      stoichiometery or sbo_term annotation.

    Args:
        upstream_tier (pd.DataFrame): A table containing upstream entities in a reaction,
            e.g., regulators.
        downstream_tier (pd.DataFrame): A table containing downstream entities in a reaction,
            e.g., catalysts.
        past_reaction (bool): if True then attributes will be taken from downstream_tier and
            if False they will come from upstream_tier.

    Returns:
        formatted_tier_combo (pd.DataFrame): A table of edges containing (from, to, stoichiometry, sbo_term, r_id). The
        number of edges is the product of the number of entities in the upstream tier
        times the number in the downstream tier.

    """

    upstream_fields = ["entity_id", SBML_DFS.STOICHIOMETRY, SBML_DFS.SBO_TERM]
    downstream_fields = ["entity_id"]

    if past_reaction:
        # swap fields
        upstream_fields, downstream_fields = downstream_fields, upstream_fields

    formatted_tier_combo = (
        upstream_tier[upstream_fields]
        .rename({"entity_id": CPR_GRAPH_EDGES.FROM}, axis=1)
        .assign(_joiner=1)
    ).merge(
        (
            downstream_tier[downstream_fields]
            .rename({"entity_id": CPR_GRAPH_EDGES.TO}, axis=1)
            .assign(_joiner=1)
        ),
        left_on="_joiner",
        right_on="_joiner",
    )

    return formatted_tier_combo


def _create_graph_hierarchy_df(graph_type: str) -> pd.DataFrame:
    """
    Create Graph Hierarchy DataFrame

    Format a graph hierarchy list of lists and a pd.DataFrame

    Args:
        graph_type (str):
            The type of tiered graph to work with. Each type has its own specification in constants.py.

    Returns:
        A pandas DataFrame with sbo_name, tier, and sbo_term.

    """

    if graph_type == CPR_GRAPH_TYPES.REGULATORY:
        sbo_names_hierarchy = REGULATORY_GRAPH_HIERARCHY
    elif graph_type == CPR_GRAPH_TYPES.SURROGATE:
        sbo_names_hierarchy = SURROGATE_GRAPH_HIERARCHY
    else:
        raise NotImplementedError(f"{graph_type} is not a valid graph_type")

    # format as a DF
    graph_hierarchy_df = pd.concat(
        [
            pd.DataFrame({"sbo_name": sbo_names_hierarchy[i]}).assign(tier=i)
            for i in range(0, len(sbo_names_hierarchy))
        ]
    ).reset_index(drop=True)
    graph_hierarchy_df[SBML_DFS.SBO_TERM] = graph_hierarchy_df["sbo_name"].apply(
        lambda x: MINI_SBO_FROM_NAME[x] if x != CPR_GRAPH_NODE_TYPES.REACTION else ""
    )

    # ensure that the output is expected
    utils.match_pd_vars(
        graph_hierarchy_df,
        req_vars={CPR_GRAPH_EDGES.SBO_NAME, "tier", SBML_DFS.SBO_TERM},
        allow_series=False,
    ).assert_present()

    return graph_hierarchy_df


def _add_graph_weights_mixed(cpr_graph: ig.Graph, reaction_attrs: dict) -> ig.Graph:
    """Weight a graph using a mixed approach combining source-specific weights and existing edge weights."""

    edges_df = cpr_graph.get_edge_dataframe()

    calibrated_edges = apply_weight_transformations(edges_df, reaction_attrs)
    calibrated_edges = _create_source_weights(calibrated_edges, "source_wt")

    score_vars = list(reaction_attrs.keys())
    score_vars.append("source_wt")

    logger.info(f"Creating mixed scores based on {', '.join(score_vars)}")

    calibrated_edges["weights"] = calibrated_edges[score_vars].min(axis=1)

    cpr_graph.es[CPR_GRAPH_EDGES.WEIGHTS] = calibrated_edges[CPR_GRAPH_EDGES.WEIGHTS]
    if cpr_graph.is_directed():
        cpr_graph.es[CPR_GRAPH_EDGES.UPSTREAM_WEIGHTS] = calibrated_edges[
            CPR_GRAPH_EDGES.WEIGHTS
        ]

    # add other attributes and update transformed attributes
    cpr_graph.es["source_wt"] = calibrated_edges["source_wt"]
    for k in reaction_attrs.keys():
        cpr_graph.es[k] = calibrated_edges[k]

    return cpr_graph


def _add_graph_weights_calibration(
    cpr_graph: ig.Graph, reaction_attrs: dict
) -> ig.Graph:
    """Weight a graph using a calibrated strategy which aims to roughly align qualiatively similar weights from different sources."""

    edges_df = cpr_graph.get_edge_dataframe()

    calibrated_edges = apply_weight_transformations(edges_df, reaction_attrs)

    score_vars = list(reaction_attrs.keys())
    score_vars.append("topo_weights")

    logger.info(f"Creating calibrated scores based on {', '.join(score_vars)}")
    cpr_graph.es["weights"] = calibrated_edges[score_vars].min(axis=1)

    if cpr_graph.is_directed():
        score_vars = list(reaction_attrs.keys())
        score_vars.append("upstream_topo_weights")
        cpr_graph.es["upstream_weights"] = calibrated_edges[score_vars].min(axis=1)

    # add other attributes and update transformed attributes
    for k in reaction_attrs.keys():
        cpr_graph.es[k] = calibrated_edges[k]

    return cpr_graph


def _add_edge_attr_to_vertex_graph(
    cpr_graph: ig.Graph,
    edge_attr_list: list,
    shared_node_key: str = "r_id",
) -> ig.Graph:
    """
    Merge edge attribute(s) from edge_attr_list to vetices of an igraph

    Parameters
    ----------
    cpr_graph : iGraph
        A graph generated by create_cpr_graph()
    edge_attr_list: list
        A list containing attributes to pull out of edges, then to add to vertices
    shared_node_key : str
        key in edge that is shared with vertex, to map edge ids to corresponding vertex ids

    Returns:
    ----------
    An Igraph network
    """

    if len(edge_attr_list) == 0:
        logger.warning(
            "No edge attributes were passed, " "thus return the input graph."
        )
        return cpr_graph

    graph_vertex_df = cpr_graph.get_vertex_dataframe()
    graph_edge_df = cpr_graph.get_edge_dataframe()

    if shared_node_key not in graph_edge_df.columns.to_list():
        logger.warning(
            f"{shared_node_key} is not in the current edge attributes. "
            "shared_node_key must be an existing edge attribute"
        )
        return cpr_graph

    graph_edge_df_sub = graph_edge_df.loc[:, [shared_node_key] + edge_attr_list].copy()

    # check whether duplicated edge ids by shared_node_key have the same attribute values.
    # If not, give warning, and keep the first value. (which can be improved later)
    check_edgeid_attr_unique = (
        graph_edge_df_sub.groupby(shared_node_key)[edge_attr_list].nunique() == 1
    )

    # check any False in check_edgeid_attr_unique's columns, if so, get the column names
    bool_edgeid_attr_unique = (check_edgeid_attr_unique.isin([False])).any()  # type: ignore

    non_unique_indices = [
        i for i, value in enumerate(bool_edgeid_attr_unique.to_list()) if value
    ]

    # if edge ids with duplicated shared_node_key have more than 1 unique values
    # for attributes of interest
    non_unique_egde_attr = bool_edgeid_attr_unique.index[non_unique_indices].to_list()

    if len(non_unique_egde_attr) == 0:
        logger.info("Per duplicated edge ids, attributes have only 1 unique value.")
    else:
        logger.warning(
            f"Per duplicated edge ids, attributes: {non_unique_egde_attr} "
            "contain more than 1 unique values"
        )

    # remove duplicated edge attribute values
    graph_edge_df_sub_no_duplicate = graph_edge_df_sub.drop_duplicates(
        subset=shared_node_key, keep="first"
    )

    # rename shared_node_key to vertex key 'name'
    # as in net_create.create_cpr_graph(), vertex_name_attr is set to 'name'
    graph_edge_df_sub_no_duplicate = graph_edge_df_sub_no_duplicate.rename(
        columns={shared_node_key: "name"},
    )

    # merge edge attributes in graph_edge_df_sub_no_duplicate to vertex_df,
    # by shared key 'name'
    graph_vertex_df_w_edge_attr = pd.merge(
        graph_vertex_df,
        graph_edge_df_sub_no_duplicate,
        on="name",
        how="outer",
    )

    logger.info(f"Adding {edge_attr_list} to vertex attributes")
    # Warning for NaN values in vertex attributes:
    if graph_vertex_df_w_edge_attr.isnull().values.any():
        logger.warning(
            "NaN values are present in the newly added vertex attributes. "
            "Please assign proper values to those vertex attributes."
        )

    # assign the edge_attrs from edge_attr_list to cpr_graph's vertices:
    # keep the same edge attribute names:
    for col_name in edge_attr_list:
        cpr_graph.vs[col_name] = graph_vertex_df_w_edge_attr[col_name]

    return cpr_graph


def _summarize_weight_calibration_table(
    calibrated_edges: pd.DataFrame,
    score_calibration_df: pd.DataFrame,
    score_calibration_df_calibrated: pd.DataFrame,
):
    """Create a table comparing edge weights from multiple sources."""

    # generate a table summarizing different scoring measures
    #
    # a set of calibration points defined in DEFINED_WEIGHT_TRANSFORMATION which map
    # onto what we might consider strong versus dubious edges are compared to the
    # observed scores to see whether these calibration points generally map onto
    # the expected quantiles of the score distribution.
    #
    # different scores are also compared to see whether there calibrations are generally
    # aligned. that is to say a strong weight based on one scoring measure would receive
    # a similar quantitative score to a strong score for another measure.

    score_calibration_long_raw = (
        score_calibration_df.reset_index()
        .rename({"index": "edge_strength"}, axis=1)
        .melt(
            id_vars="edge_strength", var_name="weight_measure", value_name="raw_weight"
        )
    )

    score_calibration_long_calibrated = (
        score_calibration_df_calibrated.reset_index()
        .rename({"index": "edge_strength"}, axis=1)
        .melt(
            id_vars="edge_strength",
            var_name="weight_measure",
            value_name="trans_weight",
        )
    )

    score_calibration_table_long = score_calibration_long_raw.merge(
        score_calibration_long_calibrated
    )

    # compare calibration points to the quantiles of the observed score distributions
    score_quantiles = list()
    for ind, row in score_calibration_table_long.iterrows():
        score_quantiles.append(
            1
            - np.mean(
                calibrated_edges[row["weight_measure"]].dropna() >= row["trans_weight"]
            )
        )
    score_calibration_table_long["quantile_of_score_dist"] = score_quantiles

    return utils.style_df(score_calibration_table_long, headers="keys")


def _summarize_weight_calibration_plots(
    calibrated_edges: pd.DataFrame, score_calibration_df_calibrated: pd.DataFrame
) -> None:
    """Create a couple of plots summarizing the relationships between different scoring measures."""

    # set up a 2 x 1 plot
    f, (ax1, ax2) = plt.subplots(1, 2)

    calibrated_edges[["topo_weights", "string_wt"]].plot(
        kind="hist", bins=50, alpha=0.5, ax=ax1
    )
    ax1.set_title("Distribution of scores\npost calibration")

    score_calibration_df_calibrated.plot("weights", "string_wt", kind="scatter", ax=ax2)

    for k, v in score_calibration_df_calibrated.iterrows():
        ax2.annotate(k, v)
    ax2.axline((0, 0), slope=1.0, color="C0", label="by slope")
    ax2.set_title("Comparing STRING and\nTopology calibration points")

    return None


def _create_source_weights(
    edges_df: pd.DataFrame,
    source_wt_var: str = "source_wt",
    source_vars_dict: dict = SOURCE_VARS_DICT,
    source_wt_default: int = 1,
) -> pd.DataFrame:
    """ "
    Create Source Weights

    Create weights based on an edges source. This is a simple but crude way of allowing different
    data sources to have different support if we think that some are more trustworthly than others.

    Args:
        edges_df: pd.DataFrame
            The edges dataframe to add the source weights to.
        source_wt_var: str
            The name of the column to store the source weights.
        source_vars_dict: dict
            Dictionary with keys indicating edge attributes and values indicating the weight to assign
            to that attribute. This value is generally the largest weight that can be assigned to an
            edge so that the numeric weight is chosen over the default.
        source_wt_default: int
            The default weight to assign to an edge if no other weight attribute is found.

    Returns:
        pd.DataFrame
            The edges dataframe with the source weights added.

    """

    logger.warning(
        "_create_source_weights should be reimplemented once https://github.com/calico/pathadex-data/issues/95 "
        "is fixed. The current implementation is quite limited."
    )

    # currently, we will look for values of source_indicator_var which are non NA and set them to
    # source_indicator_match_score and setting entries which are NA as source_indicator_nonmatch_score.
    #
    # this is a simple way of flagging string vs. non-string scores

    included_weight_vars = set(source_vars_dict.keys()).intersection(
        set(edges_df.columns)
    )
    if len(included_weight_vars) == 0:
        logger.warning(
            f"No edge attributes were found which match those in source_vars_dict: {', '.join(source_vars_dict.keys())}"
        )
        edges_df[source_wt_var] = source_wt_default
        return edges_df

    edges_df_source_wts = edges_df[list(included_weight_vars)].copy()
    for wt in list(included_weight_vars):
        edges_df_source_wts[wt] = [
            source_wt_default if x is True else source_vars_dict[wt]
            for x in edges_df[wt].isna()
        ]

    source_wt_edges_df = edges_df.join(
        edges_df_source_wts.max(axis=1).rename(source_wt_var)
    )

    return source_wt_edges_df


def _wt_transformation_identity(x):
    """Identity"""
    return x


def _wt_transformation_string(x):
    """Map STRING scores to a similar scale as topology weights."""

    return 250000 / np.power(x, 1.7)


def _wt_transformation_string_inv(x):
    """Map STRING scores so they work with source weights."""

    # string scores are bounded on [0, 1000]
    # and score/1000 is roughly a probability that
    # there is a real interaction (physical, genetic, ...)
    # reported string scores are currently on [150, 1000]
    # so this transformation will map these onto {6.67, 1}

    return 1 / (x / 1000)


def _format_interactors_for_tiered_graph(
    r_id: str, rxn_species: pd.DataFrame, sbml_dfs: sbml_dfs_core.SBML_dfs
) -> pd.DataFrame:
    """Format an undirected interactions for tiered graph so interactions are linked even though they would be on the same tier."""

    interactor_data = rxn_species.loc[MINI_SBO_FROM_NAME["interactor"]]
    if interactor_data.shape[0] != 2:
        raise ValueError(
            f"{interactor_data.shape[0]} interactors present for {str(r_id)} : "
            f"{sbml_dfs.reactions.loc[r_id]['r_name']}. "
            "Reactions with interactors must have exactly two interactors"
        )

    if not (interactor_data["stoichiometry"] == 0).any():
        raise ValueError(
            f"Interactors had non-zero stoichiometry for {str(r_id)} : {sbml_dfs.reactions.loc[r_id]['r_name']}. "
            "If stoichiometry is important for this reaction then it should use other SBO terms "
            "(e.g., substrate and product)."
        )

    # set the first entry as "from" and second as "to" if stoi is zero.
    # the reverse reaction will generally be added later because these
    # reactions should be reversible

    return pd.DataFrame(
        {
            "from": interactor_data["sc_id"].iloc[0],
            "to": interactor_data["sc_id"].iloc[1],
            "sbo_term": MINI_SBO_FROM_NAME["interactor"],
            "stoichiometry": 0,
            "r_id": r_id,
        },
        index=[0],
    )


<<<<<<< HEAD
=======
def _add_graph_species_attribute(
    cpr_graph: ig.Graph,
    sbml_dfs: sbml_dfs_core.SBML_dfs,
    species_graph_attrs: dict,
    custom_transformations: Optional[dict] = None,
) -> ig.Graph:
    """
    Add meta-data from species_data to existing igraph's vertices.

    This function augments the vertices of an igraph network with additional attributes
    derived from the species-level data in the provided SBML_dfs object. The attributes
    to add are specified in the species_graph_attrs dictionary, and can be transformed
    using either built-in or user-supplied transformation functions.

    Parameters
    ----------
    cpr_graph : ig.Graph
        The igraph network to augment.
    sbml_dfs : sbml_dfs_core.SBML_dfs
        The SBML_dfs object containing species data.
    species_graph_attrs : dict
        Dictionary specifying which attributes to pull from species_data and how to transform them.
        The structure should be {attribute_name: {"table": ..., "variable": ..., "trans": ...}}.
    custom_transformations : dict, optional
        Dictionary mapping transformation names to functions. If provided, these will be checked
        before built-in transformations. Example: {"square": lambda x: x**2}

    Returns
    -------
    ig.Graph
        The input igraph network with additional vertex attributes added from species_data.
    """
    if not isinstance(species_graph_attrs, dict):
        raise TypeError(
            f"species_graph_attrs must be a dict, but was {type(species_graph_attrs)}"
        )

    # fail fast if species_graph_attrs is not properly formatted
    # also flatten attribute list to be added to vertex nodes
    sp_graph_key_list = []
    sp_node_attr_list = []
    for k in species_graph_attrs.keys():
        _validate_entity_attrs(
            species_graph_attrs[k], custom_transformations=custom_transformations
        )

        sp_graph_key_list.append(k)
        sp_node_attr_list.append(list(species_graph_attrs[k].keys()))

    # flatten sp_node_attr_list
    flat_sp_node_attr_list = [item for items in sp_node_attr_list for item in items]

    logger.info("Adding meta-data from species_data")

    curr_network_nodes_df = cpr_graph.get_vertex_dataframe()

    # add species-level attributes to nodes dataframe
    augmented_network_nodes_df = _augment_network_nodes(
        curr_network_nodes_df,
        sbml_dfs,
        species_graph_attrs,
        custom_transformations=custom_transformations,
    )

    for vs_attr in flat_sp_node_attr_list:
        # in case more than one vs_attr in the flat_sp_node_attr_list
        logger.info(f"Adding new attribute {vs_attr} to vertices")
        cpr_graph.vs[vs_attr] = augmented_network_nodes_df[vs_attr].values

    return cpr_graph


>>>>>>> 129c2eab
def _augment_network_nodes(
    network_nodes: pd.DataFrame,
    sbml_dfs: sbml_dfs_core.SBML_dfs,
    species_graph_attrs: dict = dict(),
    custom_transformations: Optional[dict] = None,
) -> pd.DataFrame:
    """
    Add species-level attributes, expand network_nodes with s_id and c_id and then map to species-level attributes by s_id.

    This function merges species-level attributes from sbml_dfs into the provided network_nodes DataFrame,
    using the mapping in species_graph_attrs. Optionally, custom transformation functions can be provided
    to transform the attributes as they are added.

    Parameters
    ----------
    network_nodes : pd.DataFrame
        DataFrame of network nodes. Must include columns 'name', 'node_name', and 'node_type'.
    sbml_dfs : sbml_dfs_core.SBML_dfs
        The SBML_dfs object containing species data.
    species_graph_attrs : dict
        Dictionary specifying which attributes to pull from species_data and how to transform them.
        The structure should be {attribute_name: {"table": ..., "variable": ..., "trans": ...}}.
    custom_transformations : dict, optional
        Dictionary mapping transformation names to functions. If provided, these will be checked
        before built-in transformations. Example: {"square": lambda x: x**2}

    Returns
    -------
    pd.DataFrame
        The input network_nodes DataFrame with additional columns for each extracted and transformed attribute.
    """
    REQUIRED_NETWORK_NODE_ATTRS = {
        "name",
        "node_name",
        "node_type",
    }

    missing_required_network_nodes_attrs = REQUIRED_NETWORK_NODE_ATTRS.difference(
        set(network_nodes.columns.tolist())
    )
    if len(missing_required_network_nodes_attrs) > 0:
        raise ValueError(
            f"{len(missing_required_network_nodes_attrs)} required attributes were missing "
            "from network_nodes: "
            f"{', '.join(missing_required_network_nodes_attrs)}"
        )

    # include matching s_ids and c_ids of sc_ids
    network_nodes_sid = utils._merge_and_log_overwrites(
        network_nodes,
        sbml_dfs.compartmentalized_species[["s_id", "c_id"]],
        "network nodes",
        left_on="name",
        right_index=True,
        how="left"
    )

    # assign species_data related attributes to s_id
    species_graph_data = pluck_entity_data(
        sbml_dfs,
        species_graph_attrs,
        "species",
        custom_transformations=custom_transformations,
    )

    if species_graph_data is not None:
        # add species_graph_data to the network_nodes df, based on s_id
        network_nodes_wdata = utils._merge_and_log_overwrites(
            network_nodes_sid,
            species_graph_data,
            "species graph data",
            left_on="s_id",
            right_index=True,
            how="left"
        )
    else:
        network_nodes_wdata = network_nodes_sid

    # Note: multiple sc_ids with the same s_id will be assign with the same species_graph_data

    network_nodes_wdata = network_nodes_wdata.fillna(int(0)).drop(
        columns=["s_id", "c_id"]
    )

    return network_nodes_wdata


def _augment_network_edges(
    network_edges: pd.DataFrame,
    sbml_dfs: sbml_dfs_core.SBML_dfs,
    reaction_graph_attrs: dict = dict(),
    custom_transformations: Optional[dict] = None,
) -> pd.DataFrame:
    """Add reversibility and other metadata from reactions.

    Parameters
    ----------
    network_edges : pd.DataFrame
        DataFrame of network edges.
    sbml_dfs : sbml_dfs_core.SBML_dfs
        The SBML_dfs object containing reaction data.
    reaction_graph_attrs : dict
        Dictionary of reaction attributes to add.
    custom_transformations : dict, optional
        Dictionary of custom transformation functions to use for attribute transformation.
    """
    REQUIRED_NETWORK_EDGE_ATTRS = {
        "from",
        "to",
        "stoichiometry",
        "sbo_term",
        "sc_degree",
        "sc_children",
        "sc_parents",
        "species_type",
        "r_id",
    }

    missing_required_network_edges_attrs = REQUIRED_NETWORK_EDGE_ATTRS.difference(
        set(network_edges.columns.tolist())
    )
    if len(missing_required_network_edges_attrs) > 0:
        raise ValueError(
            f"{len(missing_required_network_edges_attrs)} required attributes were missing "
            "from network_edges: "
            f"{', '.join(missing_required_network_edges_attrs)}"
        )

    network_edges = (
        network_edges[list(REQUIRED_NETWORK_EDGE_ATTRS)]
        # add reaction-level attributes
        .merge(
            sbml_dfs.reactions[SBML_DFS.R_ISREVERSIBLE],
            left_on=SBML_DFS.R_ID,
            right_index=True,
        )
    )

    # add other attributes based on reactions data
    reaction_graph_data = pluck_entity_data(
        sbml_dfs,
        reaction_graph_attrs,
        SBML_DFS.REACTIONS,
        custom_transformations=custom_transformations,
    )
    if reaction_graph_data is not None:
        network_edges = network_edges.merge(
            reaction_graph_data, left_on=SBML_DFS.R_ID, right_index=True, how="left"
        )

    return network_edges


def _reverse_network_edges(augmented_network_edges: pd.DataFrame) -> pd.DataFrame:
    """Flip reversible reactions to derive the reverse reaction."""

    # validate inputs
    missing_required_vars = CPR_GRAPH_REQUIRED_EDGE_VARS.difference(
        set(augmented_network_edges.columns.tolist())
    )

    if len(missing_required_vars) > 0:
        raise ValueError(
            "augmented_network_edges is missing required variables: "
            f"{', '.join(missing_required_vars)}"
        )

    # select all edges derived from reversible reactions
    reversible_reaction_edges = augmented_network_edges[
        augmented_network_edges[CPR_GRAPH_EDGES.R_ISREVERSIBLE]
    ]

    r_reaction_edges = (
        # ignore edges which start in a regulator or catalyst; even for a reversible reaction it
        # doesn't make sense for a regulator to be impacted by a target
        reversible_reaction_edges[
            ~reversible_reaction_edges[CPR_GRAPH_EDGES.SBO_TERM].isin(
                [
                    MINI_SBO_FROM_NAME[x]
                    for x in SBO_MODIFIER_NAMES.union({SBOTERM_NAMES.CATALYST})
                ]
            )
        ]
        # flip parent and child attributes
        .rename(
            {
                CPR_GRAPH_EDGES.FROM: CPR_GRAPH_EDGES.TO,
                CPR_GRAPH_EDGES.TO: CPR_GRAPH_EDGES.FROM,
                CPR_GRAPH_EDGES.SC_CHILDREN: CPR_GRAPH_EDGES.SC_PARENTS,
                CPR_GRAPH_EDGES.SC_PARENTS: CPR_GRAPH_EDGES.SC_CHILDREN,
            },
            axis=1,
        )
    )

    # switch substrates and products
    r_reaction_edges[CPR_GRAPH_EDGES.STOICHIOMETRY] = r_reaction_edges[
        CPR_GRAPH_EDGES.STOICHIOMETRY
    ].apply(
        # the ifelse statement prevents 0 being converted to -0 ...
        lambda x: -1 * x if x != 0 else 0
    )

    transformed_r_reaction_edges = pd.concat(
        [
            (
                r_reaction_edges[
                    r_reaction_edges[CPR_GRAPH_EDGES.SBO_TERM]
                    == MINI_SBO_FROM_NAME[SBOTERM_NAMES.REACTANT]
                ].assign(sbo_term=MINI_SBO_FROM_NAME[SBOTERM_NAMES.PRODUCT])
            ),
            (
                r_reaction_edges[
                    r_reaction_edges[CPR_GRAPH_EDGES.SBO_TERM]
                    == MINI_SBO_FROM_NAME[SBOTERM_NAMES.PRODUCT]
                ].assign(sbo_term=MINI_SBO_FROM_NAME[SBOTERM_NAMES.REACTANT])
            ),
            r_reaction_edges[
                ~r_reaction_edges[CPR_GRAPH_EDGES.SBO_TERM].isin(
                    [
                        MINI_SBO_FROM_NAME[SBOTERM_NAMES.REACTANT],
                        MINI_SBO_FROM_NAME[SBOTERM_NAMES.PRODUCT],
                    ]
                )
            ],
        ]
    )

    if transformed_r_reaction_edges.shape[0] != r_reaction_edges.shape[0]:
        raise ValueError(
            "transformed_r_reaction_edges and r_reaction_edges must have the same number of rows"
        )

    return transformed_r_reaction_edges.assign(
        **{CPR_GRAPH_EDGES.DIRECTION: CPR_GRAPH_EDGE_DIRECTIONS.REVERSE}
    )


def _create_topology_weights(
    cpr_graph: ig.Graph,
    base_score: float = 2,
    protein_multiplier: int = 1,
    metabolite_multiplier: int = 3,
    unknown_multiplier: int = 10,
    scale_multiplier_by_meandegree: bool = True,
) -> ig.Graph:
    """
    Create Topology Weights

    Add weights to a network based on its topology. Edges downstream of nodes
    with many connections receive a higher weight suggesting that any one
    of them is less likely to be regulatory. This is a simple and clearly
    flawed heuristic which can be combined with more principled weighting
    schemes.

    Args:
        cpr_graph (ig.Graph): a graph containing connections between molecules, proteins, and reactions.
        base_score (float): offset which will be added to all weights.
        protein_multiplier (int): multiplier for non-metabolite species (lower weight paths will tend to be selected).
        metabolite_multiplier (int): multiplier for metabolites [defined a species with a ChEBI ID).
        unknown_multiplier (int): multiplier for species without any identifier. See sbml_dfs_core.species_type_types.
        scale_multiplier_by_meandegree (bool): if True then multipliers will be rescaled by the average number of
            connections a node has (i.e., its degree) so that weights will be relatively similar regardless of network
            size and sparsity.

    Returns:
        cpr_graph (ig.Graph): graph with added topology weights

    """

    # check for required attribute before proceeding

    required_attrs = {
        CPR_GRAPH_EDGES.SC_DEGREE,
        CPR_GRAPH_EDGES.SC_CHILDREN,
        CPR_GRAPH_EDGES.SC_PARENTS,
        CPR_GRAPH_EDGES.SPECIES_TYPE,
    }

    missing_required_attrs = required_attrs.difference(set(cpr_graph.es.attributes()))
    if len(missing_required_attrs) != 0:
        raise ValueError(
            f"model is missing {len(missing_required_attrs)} required attributes: {', '.join(missing_required_attrs)}"
        )

    if base_score < 0:
        raise ValueError(f"base_score was {base_score} and must be non-negative")
    if protein_multiplier > unknown_multiplier:
        raise ValueError(
            f"protein_multiplier was {protein_multiplier} and unknown_multiplier "
            f"was {unknown_multiplier}. unknown_multiplier must be greater than "
            "protein_multiplier"
        )
    if metabolite_multiplier > unknown_multiplier:
        raise ValueError(
            f"protein_multiplier was {metabolite_multiplier} and unknown_multiplier "
            f"was {unknown_multiplier}. unknown_multiplier must be greater than "
            "protein_multiplier"
        )

    # create a new weight variable

    weight_table = pd.DataFrame(
        {
            CPR_GRAPH_EDGES.SC_DEGREE: cpr_graph.es[CPR_GRAPH_EDGES.SC_DEGREE],
            CPR_GRAPH_EDGES.SC_CHILDREN: cpr_graph.es[CPR_GRAPH_EDGES.SC_CHILDREN],
            CPR_GRAPH_EDGES.SC_PARENTS: cpr_graph.es[CPR_GRAPH_EDGES.SC_PARENTS],
            CPR_GRAPH_EDGES.SPECIES_TYPE: cpr_graph.es[CPR_GRAPH_EDGES.SPECIES_TYPE],
        }
    )

    lookup_multiplier_dict = {
        "protein": protein_multiplier,
        "metabolite": metabolite_multiplier,
        "unknown": unknown_multiplier,
    }
    weight_table["multiplier"] = weight_table["species_type"].map(
        lookup_multiplier_dict
    )

    # calculate mean degree
    # since topology weights will differ based on the structure of the network
    # and it would be nice to have a consistent notion of edge weights and path weights
    # for interpretability and filtering, we can rescale topology weights by the
    # average degree of nodes
    if scale_multiplier_by_meandegree:
        mean_degree = len(cpr_graph.es) / len(cpr_graph.vs)
        if not cpr_graph.is_directed():
            # for a directed network in- and out-degree are separately treated while
            # an undirected network's degree will be the sum of these two measures.
            mean_degree = mean_degree * 2

        weight_table["multiplier"] = weight_table["multiplier"] / mean_degree

    if cpr_graph.is_directed():
        weight_table["connection_weight"] = weight_table[CPR_GRAPH_EDGES.SC_CHILDREN]
    else:
        weight_table["connection_weight"] = weight_table[CPR_GRAPH_EDGES.SC_DEGREE]

    # weight traveling through a species based on
    # - a constant
    # - how plausibly that species type mediates a change
    # - the number of connections that the node can bridge to
    weight_table["topo_weights"] = [
        base_score + (x * y)
        for x, y in zip(weight_table["multiplier"], weight_table["connection_weight"])
    ]
    cpr_graph.es["topo_weights"] = weight_table["topo_weights"]

    # if directed and we want to use travel upstream define a corresponding weighting scheme
    if cpr_graph.is_directed():
        weight_table["upstream_topo_weights"] = [
            base_score + (x * y)
            for x, y in zip(weight_table["multiplier"], weight_table["sc_parents"])
        ]
        cpr_graph.es["upstream_topo_weights"] = weight_table["upstream_topo_weights"]

    return cpr_graph


def _validate_entity_attrs(
    entity_attrs: dict,
    validate_transformations: bool = True,
    custom_transformations: Optional[dict] = None,
) -> None:
    """Validate that graph attributes are a valid format.
    
    Parameters
    ----------
    entity_attrs : dict
        Dictionary of entity attributes to validate
    validate_transformations : bool, optional
        Whether to validate transformation names, by default True
    custom_transformations : Optional[dict], optional
        Dictionary of custom transformation functions, by default None
        Keys are transformation names, values are transformation functions
        
    Returns
    -------
    None
        
    Raises
    ------
    AssertionError
        If entity_attrs is not a dictionary
    ValueError
        If a transformation is not found in DEFINED_WEIGHT_TRANSFORMATION or custom_transformations
    """
    assert isinstance(entity_attrs, dict), "entity_attrs must be a dictionary"
    
    for k, v in entity_attrs.items():
        # check structure against pydantic config
        validated_attrs = _EntityAttrValidator(**v).model_dump()
        
        if validate_transformations:
            trans_name = validated_attrs.get("trans", DEFAULT_WT_TRANS)
            valid_trans = set(DEFINED_WEIGHT_TRANSFORMATION.keys())
            if custom_transformations:
                valid_trans = valid_trans.union(set(custom_transformations.keys()))
            if trans_name not in valid_trans:
                raise ValueError(
                    f"transformation '{trans_name}' was not defined as an alias in "
                    "DEFINED_WEIGHT_TRANSFORMATION or custom_transformations. The defined transformations "
                    f"are {', '.join(sorted(valid_trans))}"
                )

    return None


class _EntityAttrValidator(BaseModel):
    table: str
    variable: str
    trans: Optional[str] = DEFAULT_WT_TRANS<|MERGE_RESOLUTION|>--- conflicted
+++ resolved
@@ -92,7 +92,9 @@
 
     # fail fast if reaction_graph_attrs is not properly formatted
     for k in reaction_graph_attrs.keys():
-        _validate_entity_attrs(reaction_graph_attrs[k], custom_transformations=custom_transformations)
+        _validate_entity_attrs(
+            reaction_graph_attrs[k], custom_transformations=custom_transformations
+        )
 
     working_sbml_dfs = copy.deepcopy(sbml_dfs)
     reaction_species_counts = working_sbml_dfs.reaction_species.value_counts(
@@ -501,7 +503,7 @@
 def add_graph_weights(
     cpr_graph: ig.Graph,
     reaction_attrs: dict,
-    weighting_strategy: str = CPR_WEIGHTING_STRATEGIES.UNWEIGHTED
+    weighting_strategy: str = CPR_WEIGHTING_STRATEGIES.UNWEIGHTED,
 ) -> ig.Graph:
     """
     Add Graph Weights
@@ -1320,8 +1322,6 @@
     )
 
 
-<<<<<<< HEAD
-=======
 def _add_graph_species_attribute(
     cpr_graph: ig.Graph,
     sbml_dfs: sbml_dfs_core.SBML_dfs,
@@ -1394,7 +1394,6 @@
     return cpr_graph
 
 
->>>>>>> 129c2eab
 def _augment_network_nodes(
     network_nodes: pd.DataFrame,
     sbml_dfs: sbml_dfs_core.SBML_dfs,
@@ -1449,7 +1448,7 @@
         "network nodes",
         left_on="name",
         right_index=True,
-        how="left"
+        how="left",
     )
 
     # assign species_data related attributes to s_id
@@ -1468,7 +1467,7 @@
             "species graph data",
             left_on="s_id",
             right_index=True,
-            how="left"
+            how="left",
         )
     else:
         network_nodes_wdata = network_nodes_sid
@@ -1761,7 +1760,7 @@
     custom_transformations: Optional[dict] = None,
 ) -> None:
     """Validate that graph attributes are a valid format.
-    
+
     Parameters
     ----------
     entity_attrs : dict
@@ -1771,11 +1770,11 @@
     custom_transformations : Optional[dict], optional
         Dictionary of custom transformation functions, by default None
         Keys are transformation names, values are transformation functions
-        
+
     Returns
     -------
     None
-        
+
     Raises
     ------
     AssertionError
@@ -1784,11 +1783,11 @@
         If a transformation is not found in DEFINED_WEIGHT_TRANSFORMATION or custom_transformations
     """
     assert isinstance(entity_attrs, dict), "entity_attrs must be a dictionary"
-    
+
     for k, v in entity_attrs.items():
         # check structure against pydantic config
         validated_attrs = _EntityAttrValidator(**v).model_dump()
-        
+
         if validate_transformations:
             trans_name = validated_attrs.get("trans", DEFAULT_WT_TRANS)
             valid_trans = set(DEFINED_WEIGHT_TRANSFORMATION.keys())

from __future__ import annotations

import datetime
import os
import logging
from typing import Dict, Set, Union

import igraph as ig
import numpy as np
import pandas as pd
import requests

from napistu import utils
from napistu import sbml_dfs_utils
from napistu.source import Source
from napistu.ontologies import renaming
from napistu.sbml_dfs_core import SBML_dfs
from napistu.identifiers import Identifiers
from napistu.ingestion.organismal_species import OrganismalSpeciesValidator
from napistu.constants import (
    BQB,
    IDENTIFIERS,
    ONTOLOGIES_LIST,
    SBML_DFS,
    SBOTERM_NAMES,
)
from napistu.ingestion.constants import (
    DATA_SOURCES,
    DATA_SOURCE_DESCRIPTIONS,
    DEFAULT_INTACT_RELATIVE_WEIGHTS,
    INTACT_EXPERIMENTAL_ROLES,
    INTACT_PUBLICATION_SCORE_THRESHOLD,
    INTACT_SCORES,
    INTACT_ONTOLOGY_ALIASES,
    INTACT_TERM_SCORES,
    INTERACTION_EDGELIST_DEFS,
    PSI_MI_DEFS,
    PSI_MI_INTACT_FTP_URL,
    PSI_MI_INTACT_SPECIES_TO_BASENAME,
    PSI_MI_MISSING_VALUE_STR,
    PSI_MI_ONTOLOGY_URL,
    PSI_MI_SCORED_TERMS,
    PSI_MI_STUDY_TABLES,
    PSI_MI_STUDY_TABLES_LIST,
    VALID_INTACT_EXPERIMENTAL_ROLES,  # noqa: F401
    VALID_INTACT_SECONDARY_ONTOLOGIES,
)

logger = logging.getLogger(__name__)


def download_intact_xmls(
    output_dir_path: str,
    organismal_species: Union[str, OrganismalSpeciesValidator],
    overwrite: bool = False,
) -> None:
    """
    Download IntAct Species

    Download the PSM-30 XML files from IntAct for a species of interest.

    Parameters
    ----------
    output_dir_path : str
        Local directory to create an unzip files into
    latin_species : str
        The species name (e.g., "Homo sapiens") to work with
    overwrite : bool, optional
        Overwrite an existing output directory, by default False

    Returns
    -------
    None
        Files are downloaded and extracted to the specified directory
    """

    organismal_species = OrganismalSpeciesValidator.ensure(organismal_species)
    intact_species_basename = _get_intact_species_basename(
        organismal_species.latin_name
    )

    intact_species_url = os.path.join(
        PSI_MI_INTACT_FTP_URL, f"{intact_species_basename}.zip"
    )

    logger.info(f"Downloading and unzipping {intact_species_url}")

    utils.download_and_extract(
        intact_species_url,
        output_dir_path=output_dir_path,
        download_method="ftp",
        overwrite=overwrite,
    )


def intact_to_sbml_dfs(
<<<<<<< HEAD
    intact_summaries: dict[str, pd.DataFrame], latin_species: str
) -> SBML_dfs:
=======
    intact_summaries: dict[str, pd.DataFrame],
    organismal_species: Union[str, OrganismalSpeciesValidator],
) -> sbml_dfs_core.SBML_dfs:
>>>>>>> 75d6c475
    """
    Convert IntAct summaries to SBML_dfs

    Parameters
    ----------
    intact_summaries : dict[str, pd.DataFrame]
        A dictionary of IntAct summaries.
    organismal_species : str | OrganismalSpeciesValidator
        The organismal species pertaining to the IntAct interactions

    Returns
    -------
    sbml_dfs : SBML_dfs
        SBML_dfs object containing the converted IntAct data

    Raises
    ------
    ValueError
        If intact_summaries does not contain the required tables
    ValueError
        If the provided species is not supported by IntAct
    ValueError
        If ontologies listed as valid secondary references are not in the Napistu controlled vocabulary
    """

    organismal_species = OrganismalSpeciesValidator.ensure(organismal_species)

    if set(intact_summaries.keys()) != set(PSI_MI_STUDY_TABLES_LIST):
        raise ValueError(
            f"IntAct summaries must contain the following tables: {PSI_MI_STUDY_TABLES_LIST}"
        )

    # format model-level metadata
    model_source = Source.single_entry(
        model=DATA_SOURCES.INTACT,
        pathway_id=DATA_SOURCES.INTACT,
        data_source=DATA_SOURCES.INTACT,
        organismal_species=organismal_species.latin_name,
        name=DATA_SOURCE_DESCRIPTIONS[DATA_SOURCES.INTACT],
        date=datetime.date.today().strftime("%Y%m%d"),
    )

    aliases = renaming.OntologySet(ontologies=INTACT_ONTOLOGY_ALIASES).ontologies
    alias_mapping = renaming._create_alias_mapping(aliases)

    valid_intact_xrefs = _filter_intact_xrefs(
        intact_summaries, alias_mapping, VALID_INTACT_SECONDARY_ONTOLOGIES
    )

    # filter to entries with valid xrefs
    valid_interactors = intact_summaries[PSI_MI_STUDY_TABLES.SPECIES].merge(
        valid_intact_xrefs[
            [PSI_MI_DEFS.STUDY_ID, PSI_MI_DEFS.INTERACTOR_ID]
        ].drop_duplicates(),
        how="inner",
    )

    lookup_table, species_df = create_species_df(
        valid_interactors, valid_intact_xrefs, organismal_species.latin_name
    )

    # turn reaction_species into a bait <-> prey edgelist
    basic_edgelist = _create_basic_edgelist(intact_summaries, lookup_table)

    edgelist_w_study_metadata = basic_edgelist.merge(
        intact_summaries[PSI_MI_STUDY_TABLES.STUDY_LEVEL_DATA][
            [
                PSI_MI_DEFS.STUDY_ID,
                PSI_MI_DEFS.INTERACTION_METHOD,
                IDENTIFIERS.ONTOLOGY,
                IDENTIFIERS.IDENTIFIER,
            ]
        ]
    )

    # convert from specified attributes to standardized attributes with associated scores
    standardized_interaction_attrs = _standardize_interaction_attrs(
        edgelist_w_study_metadata
    )
    # deduplicate and count the number of studies with scored attributes
    scored_attribute_counts = _count_studies_with_scored_attributes(
        standardized_interaction_attrs
    )

    # create r_Identifiers objects and count citations and attributes
    interaction_edgelist_df_ids_and_counts = _define_edgelist_df_ids_and_counts(
        edgelist_w_study_metadata, alias_mapping, scored_attribute_counts
    )

    # calculate publication, method, and type scores and weight them for the composite score
    interaction_scores = _calculate_all_scores_vectorized(
        scored_attribute_counts,
        interaction_edgelist_df_ids_and_counts[INTACT_SCORES.N_PUBLICATIONS],
    )

    interactions_edgelist = (
        edgelist_w_study_metadata[
            [
                INTERACTION_EDGELIST_DEFS.UPSTREAM_NAME,
                INTERACTION_EDGELIST_DEFS.DOWNSTREAM_NAME,
                PSI_MI_DEFS.INTERACTION_NAME,
            ]
        ]
        .rename(columns={PSI_MI_DEFS.INTERACTION_NAME: SBML_DFS.R_NAME})
        .groupby(
            [
                INTERACTION_EDGELIST_DEFS.UPSTREAM_NAME,
                INTERACTION_EDGELIST_DEFS.DOWNSTREAM_NAME,
            ]
        )
        .first()
        .reset_index()
        .merge(
            interaction_scores,
            on=[
                INTERACTION_EDGELIST_DEFS.UPSTREAM_NAME,
                INTERACTION_EDGELIST_DEFS.DOWNSTREAM_NAME,
            ],
            how="left",
        )
        .merge(
            interaction_edgelist_df_ids_and_counts,
            on=[
                INTERACTION_EDGELIST_DEFS.UPSTREAM_NAME,
                INTERACTION_EDGELIST_DEFS.DOWNSTREAM_NAME,
            ],
            how="left",
        )
    )

    sbml_dfs = SBML_dfs.from_edgelist(
        interactions_edgelist,
        species_df,
        compartments_df=sbml_dfs_utils.stub_compartments(),
        model_source=model_source,
        interaction_edgelist_defaults={
            INTERACTION_EDGELIST_DEFS.UPSTREAM_SBO_TERM_NAME: SBOTERM_NAMES.INTERACTOR,
            INTERACTION_EDGELIST_DEFS.DOWNSTREAM_SBO_TERM_NAME: SBOTERM_NAMES.INTERACTOR,
            SBML_DFS.R_ISREVERSIBLE: True,
        },
        keep_reactions_data=DATA_SOURCES.INTACT,
    )

    return sbml_dfs


def create_species_df(
    raw_species_df: pd.DataFrame,
    raw_species_identifiers_df: pd.DataFrame,
    organismal_species: Union[str, OrganismalSpeciesValidator],
):
    """
    Create a species dataframe from the raw species dataframe and the raw species identifiers dataframe.

    Parameters
    ----------
    raw_species_df : pd.DataFrame
        The raw species dataframe.
    raw_species_identifiers_df : pd.DataFrame
        The raw species identifiers dataframe.
    organismal_species : str | OrganismalSpeciesValidator
        The organismal species pertaining to the IntAct interactions

    Returns
    -------
    lookup_table : pd.Series
        A lookup table mapping study_id and interactor_id to the molecular species name.
    species_df : pd.DataFrame
        The molecular species dataframe.

    Raises
    ------
    ValueError
        If the provided species is not supported by IntAct
    """

    # filter to just matchees within the same species
    organismal_species = OrganismalSpeciesValidator.ensure(organismal_species)
    intact_species_basename = _get_intact_species_basename(
        organismal_species.latin_name
    )

    # all partipants
    valid_species_mask = raw_species_df[PSI_MI_DEFS.INTERACTOR_LABEL].str.endswith(
        intact_species_basename
    )

    logger.info(
        f"Retaining {sum(valid_species_mask)} interactors which are from {intact_species_basename} and removing {sum(~valid_species_mask)} interactors which are not."
    )
    valid_species_df = raw_species_df.loc[valid_species_mask]

    species_df = (
        raw_species_identifiers_df.merge(
            valid_species_df[
                [
                    PSI_MI_DEFS.INTERACTOR_ID,
                    PSI_MI_DEFS.STUDY_ID,
                    PSI_MI_DEFS.INTERACTOR_LABEL,
                ]
            ],
            on=[PSI_MI_DEFS.STUDY_ID, PSI_MI_DEFS.INTERACTOR_ID],
            how="inner",
        )[
            [
                PSI_MI_DEFS.INTERACTOR_LABEL,
                IDENTIFIERS.ONTOLOGY,
                IDENTIFIERS.IDENTIFIER,
                IDENTIFIERS.BQB,
            ]
        ]
        .drop_duplicates()
        .groupby([PSI_MI_DEFS.INTERACTOR_LABEL])
        .apply(lambda x: Identifiers(x.to_dict(orient="records")), include_groups=False)
        .rename(SBML_DFS.S_IDENTIFIERS)
        .rename_axis(SBML_DFS.S_NAME)
        .reset_index()
    )

    lookup_table = valid_species_df.rename(
        columns={PSI_MI_DEFS.INTERACTOR_LABEL: SBML_DFS.S_NAME}
    ).set_index([PSI_MI_DEFS.STUDY_ID, PSI_MI_DEFS.INTERACTOR_ID])[SBML_DFS.S_NAME]

    return lookup_table, species_df


def _get_intact_species_basename(latin_species: str) -> str:

    if latin_species not in PSI_MI_INTACT_SPECIES_TO_BASENAME.keys():
        raise ValueError(
            f"The provided species {latin_species} did not match any of the species in INTACT_SPECIES_TO_BASENAME: "
            f"{', '.join(PSI_MI_INTACT_SPECIES_TO_BASENAME.keys())}"
            "If this is a species supported by IntAct please add the species to the PSI_MI_INTACT_SPECIES_TO_BASENAME dictionary."
        )

    return PSI_MI_INTACT_SPECIES_TO_BASENAME[latin_species]


def _filter_intact_xrefs(
    intact_summaries: Dict[str, pd.DataFrame],
    alias_mapping: Dict[str, str],
    valid_secondary_ontologies: Set[str] = VALID_INTACT_SECONDARY_ONTOLOGIES,
) -> pd.DataFrame:
    """
    Filter IntAct species identifiers to only those which should be added as s_Identifiers.

    Parameters
    ----------
    intact_summaries : Dict[str, pd.DataFrame]
        The IntAct summaries table.
    alias_mapping : Dict[str, str]
        A dictionary mapping from ontology aliases to the Napistu controlled vocabulary.
    valid_secondary_ontologies : Set[str], optional
        A set of ontologies which are valid secondary references, by default VALID_INTACT_SECONDARY_ONTOLOGIES

    Returns
    -------
    pd.DataFrame
        A DataFrame of IntAct species identifiers which should be added as s_Identifiers.

    Raises
    ------
    ValueError
        If ontologies listed as valid secondary references are not in the Napistu controlled vocabulary
    """

    invalid_valid_secondary_ontologies = set(valid_secondary_ontologies) - set(
        ONTOLOGIES_LIST
    )
    if len(invalid_valid_secondary_ontologies) > 0:
        raise ValueError(
            f"The following ontologies are listed as valid secondary references but they are not in the Napistu controlled vocabulary (ONTOLOGIES_LIST): {invalid_valid_secondary_ontologies}"
        )

    # pull out the raw species identifiers table
    standardized_intact_xrefs = intact_summaries[
        PSI_MI_STUDY_TABLES.SPECIES_IDENTIFIERS
    ]

    # drop entries which are missing either their ontology or identifiers
    valid_xref_mask = (
        standardized_intact_xrefs[IDENTIFIERS.ONTOLOGY] != PSI_MI_MISSING_VALUE_STR
    ) & (standardized_intact_xrefs[IDENTIFIERS.IDENTIFIER] != PSI_MI_MISSING_VALUE_STR)

    if sum(~valid_xref_mask) > 0:
        logger.warning(
            f"Dropping {sum(~valid_xref_mask)} species identifiers which are missing either their ontology or identifier."
        )

    standardized_intact_xrefs = standardized_intact_xrefs[valid_xref_mask]

    # convert ontologies into the Napistu controlled vocabulary
    standardized_intact_xrefs[IDENTIFIERS.ONTOLOGY] = standardized_intact_xrefs[
        IDENTIFIERS.ONTOLOGY
    ].map(lambda x: alias_mapping.get(x, x))

    # format primary references
    primary_refs = standardized_intact_xrefs[
        standardized_intact_xrefs[PSI_MI_DEFS.REF_TYPE] == PSI_MI_DEFS.PRIMARY
    ]
    # all entries in primary refs should have a valid ontology
    invalid_ontologies = set(primary_refs[IDENTIFIERS.ONTOLOGY]) - set(ONTOLOGIES_LIST)
    if len(invalid_ontologies) > 0:
        _log_invalid_primary_refs(primary_refs, invalid_ontologies)
        primary_refs = primary_refs[
            ~primary_refs[IDENTIFIERS.ONTOLOGY].isin(invalid_ontologies)
        ]

    # only look at a subset of the secondary references
    # including additional ontologies to this set results in (rediculous) overmerging of species
    # when creating consensus models where species are defined by their s_Identifiers
    secondary_refs = standardized_intact_xrefs[
        standardized_intact_xrefs[PSI_MI_DEFS.REF_TYPE] == PSI_MI_DEFS.SECONDARY
    ].query("ontology in @VALID_INTACT_SECONDARY_ONTOLOGIES")
    # drop entries which are missing their primary ref
    secondary_refs = secondary_refs.merge(
        primary_refs[[PSI_MI_DEFS.STUDY_ID, PSI_MI_DEFS.INTERACTOR_ID]], how="inner"
    )

    valid_xrefs = pd.concat([primary_refs, secondary_refs]).assign(
        **{IDENTIFIERS.BQB: BQB.IS}
    )

    return valid_xrefs


def _log_invalid_primary_refs(
    primary_refs: pd.DataFrame, invalid_ontologies: Set[str]
) -> None:

    invalid_ontologies_counts = primary_refs[
        primary_refs[IDENTIFIERS.ONTOLOGY].isin(invalid_ontologies)
    ].value_counts(IDENTIFIERS.ONTOLOGY)

    invalid_ontologies_str = ", ".join(
        [
            f"{ontology} (N={count})"
            for ontology, count in invalid_ontologies_counts.items()
        ]
    )

    logger.warning(
        "The following ontologies are listed as primary species references but they are not\n"
        "in the Napistu controlled vocabulary (ONTOLOGIES_LIST). These species and their interactions will be ignored:\n"
        f"{invalid_ontologies_str}"
    )


def _create_basic_edgelist(
    intact_summaries: Dict[str, pd.DataFrame], lookup_table: pd.Series
) -> pd.DataFrame:
    """
    Create a basic edgelist from the IntAct summaries and lookup table.

    The edgelist is created by merging the IntAct summaries and lookup table on the study id and interaction id.
    The edgelist is then filtered to only include interactions where the bait is present and the prey is present.
    The edgelist is then pivoted based on the hub and spoke model used by IntAct, where a single bait is connected
    to one or more prey.

    Parameters
    ----------
    intact_summaries : Dict[str, pd.DataFrame]
        A dictionary of IntAct summaries, keyed by study id.
    lookup_table : pd.Series
        A lookup table of interaction ids and their corresponding interaction names.

    Returns
    -------
    edgelist_df : pd.DataFrame
        A dataframe of the edgelist with the following columns:
        - upstream_name : the name of the upstream node
        - downstream_name : the name of the downstream node
        - interaction_name : the name of the interaction
        - study_id : the id of the study
        - interaction_type : the type of interaction

    Notes
    -----
    The convention of associating each bait to many prey follows conventions set by
    yeast 2 hybrid screens but it is applied across the board even for technologies
    when bait-prey relationships are not appropriate (e.g., purifying a whole complex).
    In these cases IntAct chooses a random component to serve as the prey. This will make
    it more closely related in a network sense than its interactors than they would be
    to one another. This could be addressed by expanding interactions but this would  be
    quite tricky because some interactions have 100s of prey and (N choose 2) would be
    cumbersome. This could be done for just certain types of annotations but it seems
    like a big headache for very little practical gain.
    """

    interactions = (
        intact_summaries[PSI_MI_STUDY_TABLES.REACTION_SPECIES]
        .merge(
            lookup_table,
            on=[PSI_MI_DEFS.STUDY_ID, PSI_MI_DEFS.INTERACTOR_ID],
            how="inner",
        )
        .query("experimental_role in @VALID_INTACT_EXPERIMENTAL_ROLES")
    )

    # the hub and spoke model connects a single bait to 1 or more prey
    # following the conventions yeast 2 hybrid screens
    valid_interactions_structure = (
        interactions.value_counts(
            [
                PSI_MI_DEFS.STUDY_ID,
                PSI_MI_DEFS.INTERACTION_NAME,
                PSI_MI_DEFS.EXPERIMENTAL_ROLE,
            ]
        )
        .to_frame()
        .pivot_table(
            index=[PSI_MI_DEFS.STUDY_ID, PSI_MI_DEFS.INTERACTION_NAME],
            columns=PSI_MI_DEFS.EXPERIMENTAL_ROLE,
            values="count",  # or whatever your count column is called
            fill_value=0,  # fill missing values with 0
        )
        .query(
            f"{INTACT_EXPERIMENTAL_ROLES.PREY} >= 1 & {INTACT_EXPERIMENTAL_ROLES.BAIT} == 1"
        )
    )

    valid_reaction_species = interactions.merge(
        valid_interactions_structure,
        left_on=[PSI_MI_DEFS.STUDY_ID, PSI_MI_DEFS.INTERACTION_NAME],
        right_index=True,
    ).drop(columns=[INTACT_EXPERIMENTAL_ROLES.BAIT, INTACT_EXPERIMENTAL_ROLES.PREY])

    all_prey = (
        valid_reaction_species.query(
            "experimental_role == @INTACT_EXPERIMENTAL_ROLES.PREY"
        ).rename(columns={SBML_DFS.S_NAME: INTERACTION_EDGELIST_DEFS.UPSTREAM_NAME})
    )[
        [
            PSI_MI_DEFS.STUDY_ID,
            PSI_MI_DEFS.INTERACTION_NAME,
            INTERACTION_EDGELIST_DEFS.UPSTREAM_NAME,
        ]
    ]

    all_bait = (
        valid_reaction_species.query(
            "experimental_role == @INTACT_EXPERIMENTAL_ROLES.BAIT"
        ).rename(columns={SBML_DFS.S_NAME: INTERACTION_EDGELIST_DEFS.DOWNSTREAM_NAME})
    )[
        [
            PSI_MI_DEFS.STUDY_ID,
            PSI_MI_DEFS.INTERACTION_NAME,
            PSI_MI_DEFS.INTERACTION_TYPE,
            INTERACTION_EDGELIST_DEFS.DOWNSTREAM_NAME,
        ]
    ]

    edgelist_df = all_prey.merge(
        all_bait, on=[PSI_MI_DEFS.STUDY_ID, PSI_MI_DEFS.INTERACTION_NAME], how="left"
    )
    edgelist_df = edgelist_df[
        [
            INTERACTION_EDGELIST_DEFS.UPSTREAM_NAME,
            INTERACTION_EDGELIST_DEFS.DOWNSTREAM_NAME,
            PSI_MI_DEFS.INTERACTION_NAME,
            PSI_MI_DEFS.STUDY_ID,
            PSI_MI_DEFS.INTERACTION_TYPE,
        ]
    ]

    # flip upstream and downstream names if needed so
    # upstream name alphanumerically comes before downstream name

    from_orig = edgelist_df[INTERACTION_EDGELIST_DEFS.UPSTREAM_NAME].copy()
    to_orig = edgelist_df[INTERACTION_EDGELIST_DEFS.DOWNSTREAM_NAME].copy()

    # Create mask and assign
    needs_flip = from_orig > to_orig
    edgelist_df[INTERACTION_EDGELIST_DEFS.UPSTREAM_NAME] = np.where(
        needs_flip, to_orig, from_orig
    )
    edgelist_df[INTERACTION_EDGELIST_DEFS.DOWNSTREAM_NAME] = np.where(
        needs_flip, from_orig, to_orig
    )

    return edgelist_df


def _standardize_interaction_attrs(
    edgelist_w_study_metadata: pd.DataFrame,
    ontology_url: str = PSI_MI_ONTOLOGY_URL,
) -> pd.DataFrame:

    # read ontology hierarchy from the IntAct github
    psi_mi_ontology_graph = _build_psi_mi_ontology_graph(ontology_url)
    # map from recognized terms in the ontology to terms with an explicit score
    # (other entries will be assigned unknown and receive its score)
    intact_term_lookup = _get_intact_term_with_score(
        psi_mi_ontology_graph, INTACT_TERM_SCORES
    )

    tall_interaction_attrs = pd.melt(
        edgelist_w_study_metadata,
        id_vars=[
            INTERACTION_EDGELIST_DEFS.UPSTREAM_NAME,
            INTERACTION_EDGELIST_DEFS.DOWNSTREAM_NAME,
            PSI_MI_DEFS.INTERACTION_NAME,
            PSI_MI_DEFS.STUDY_ID,
        ],
        value_vars=[PSI_MI_DEFS.INTERACTION_TYPE, PSI_MI_DEFS.INTERACTION_METHOD],
        var_name=INTACT_SCORES.ATTRIBUTE_TYPE,
        value_name=INTACT_SCORES.ATTRIBUTE_VALUE,
    )

    attribute_scores = (
        tall_interaction_attrs[INTACT_SCORES.ATTRIBUTE_VALUE]
        .drop_duplicates()
        .reset_index(drop=True)
        .to_frame()
    )

    # map to an appropraite term with a score
    attribute_scores[INTACT_SCORES.SCORED_TERM] = attribute_scores[
        INTACT_SCORES.ATTRIBUTE_VALUE
    ].apply(lambda x: _get_intact_scored_term(x, intact_term_lookup))
    attribute_scores[INTACT_SCORES.RAW_SCORE] = attribute_scores[
        INTACT_SCORES.SCORED_TERM
    ].apply(lambda x: INTACT_TERM_SCORES[x])

    tall_standardized_interaction_attrs = tall_interaction_attrs.merge(
        attribute_scores, on=INTACT_SCORES.ATTRIBUTE_VALUE, how="left"
    )

    return tall_standardized_interaction_attrs


def _build_psi_mi_ontology_graph(ontology_url: str = PSI_MI_ONTOLOGY_URL) -> ig.Graph:
    """Parse MI ontology JSON from URL and build igraph directed graph."""
    # Fetch JSON from URL
    response = requests.get(ontology_url)
    response.raise_for_status()
    ontology_json = response.json()

    # Collect all nodes and edges
    nodes = []
    edges = []

    def parse_node(node, parent_name=None):
        name = node["name"]
        nodes.append(name)

        # Add edge from parent to child (directed)
        if parent_name:
            edges.append((parent_name, name))

        # Recursively parse children
        for child in node.get("children", []):
            parse_node(child, parent_name=name)

    # Parse the root node
    parse_node(ontology_json)

    # Create igraph
    g = ig.Graph.TupleList(edges, directed=True)
    # Add any isolated nodes
    for node in set(nodes) - set(g.vs["name"]):
        g.add_vertex(node)

    return g


def _get_intact_term_with_score(
    ontology_graph: ig.Graph, scored_terms: Dict[str, float]
) -> Dict[str, str]:
    """Build lookup mapping all terms to their scored ancestor names."""
    term_lookup = {}

    for vertex in ontology_graph.vs:
        term_name = vertex["name"]

        # Check if term has explicit score
        if term_name in scored_terms:
            term_lookup[term_name] = term_name  # Maps to itself
        else:
            # Get all ancestors (nodes reachable via incoming edges)
            ancestors_idx = ontology_graph.subcomponent(vertex.index, mode="in")
            ancestors = [
                ontology_graph.vs[idx]["name"]
                for idx in ancestors_idx
                if idx != vertex.index
            ]

            # Find highest scoring ancestor
            scored_ancestors = [
                (ancestor, scored_terms[ancestor])
                for ancestor in ancestors
                if ancestor in scored_terms
            ]

            if scored_ancestors:
                # Map to the name of the highest scoring ancestor
                best_ancestor = max(scored_ancestors, key=lambda x: x[1])[0]
                term_lookup[term_name] = best_ancestor

    return term_lookup


def _get_intact_scored_term(term_name: str, term_lookup: Dict[str, str]) -> str:
    """Get the scored ancestor term name for a given term."""
    return term_lookup.get(term_name, PSI_MI_SCORED_TERMS.UNKNOWN)


def _count_studies_with_scored_attributes(
    standardized_interaction_attrs: pd.DataFrame,
) -> pd.DataFrame:
    """
    Count the number of studies which report an interaction based on scored attributes.

    Parameters
    ----------
    standardized_interaction_attrs : pd.DataFrame
        Long-form dataframe with columns: upstream_name, downstream_name,
        study_id, attribute_type, scored_term, score

    Returns
    -------
    scored_attribute_counts : pd.DataFrame
        The number of studies and score for each interaction-attribute_type-scored_term combination.
    """

    scored_attribute_counts = (
        standardized_interaction_attrs[
            [
                INTERACTION_EDGELIST_DEFS.UPSTREAM_NAME,
                INTERACTION_EDGELIST_DEFS.DOWNSTREAM_NAME,
                PSI_MI_DEFS.STUDY_ID,
                INTACT_SCORES.ATTRIBUTE_TYPE,
                INTACT_SCORES.SCORED_TERM,
                INTACT_SCORES.RAW_SCORE,
            ]
        ]
        .drop_duplicates()
        # Count studies for each interaction-attribute_type-scored_term combination
        .groupby(
            [
                INTERACTION_EDGELIST_DEFS.UPSTREAM_NAME,
                INTERACTION_EDGELIST_DEFS.DOWNSTREAM_NAME,
                INTACT_SCORES.ATTRIBUTE_TYPE,
                INTACT_SCORES.SCORED_TERM,
                INTACT_SCORES.RAW_SCORE,  # Include score in groupby to preserve it
            ]
        )
        .size()
        .reset_index(name="count")
    )

    return scored_attribute_counts


def _calculate_all_scores_vectorized(
    counts_df: pd.DataFrame,
    n_publications_series: pd.Series,
    max_pubs: int = INTACT_PUBLICATION_SCORE_THRESHOLD,
    weights: Dict[str, float] = DEFAULT_INTACT_RELATIVE_WEIGHTS,
) -> pd.DataFrame:
    """
    Calculate all MIscore components using vectorized operations.

    Note: This implementation follows the MIscore mathematical formulas from
    Villaveces et al. (2015), but has not been validated against published
    IntAct scores due to lack of detailed worked examples showing:
    - Specific interaction evidence (X studies of type Y using method Z)
    - The resulting component scores
    - The final MIscore

    Parameters
    ----------
    counts_df : pd.DataFrame
        DataFrame containing interaction counts and scores
    n_publications_series : pd.Series
        Series containing publication counts for each interaction
    max_pubs : int, optional
        Maximum publication threshold for scoring, by default INTACT_PUBLICATION_SCORE_THRESHOLD
    weights : dict[str, float], optional
        Dictionary of weights for different score components, by default DEFAULT_INTACT_RELATIVE_WEIGHTS

    Returns
    -------
    pd.DataFrame
        DataFrame containing all calculated scores for each interaction

    Raises
    ------
    ValueError
        If the weights dictionary does not contain the expected keys
    """

    expected_weighted_keys = DEFAULT_INTACT_RELATIVE_WEIGHTS.keys()
    if set(weights.keys()) != set(expected_weighted_keys):
        raise ValueError(
            f"The weights dictionary must contain the following keys: {expected_weighted_keys}"
        )

    # Get all unique interactions
    interactions = counts_df[
        [
            INTERACTION_EDGELIST_DEFS.UPSTREAM_NAME,
            INTERACTION_EDGELIST_DEFS.DOWNSTREAM_NAME,
        ]
    ].drop_duplicates()

    # Calculate publication scores from the Series
    pub_scores = n_publications_series.to_frame(
        INTACT_SCORES.N_PUBLICATIONS
    ).reset_index()
    pub_scores[INTACT_SCORES.PUBLICATION_SCORE] = np.where(
        pub_scores[INTACT_SCORES.N_PUBLICATIONS] > max_pubs,
        1.0,
        np.log(pub_scores[INTACT_SCORES.N_PUBLICATIONS] + 1) / np.log(max_pubs + 1),
    )
    pub_scores = pub_scores.drop(columns=[INTACT_SCORES.N_PUBLICATIONS])

    # Calculate method scores
    method_scores = calculate_category_scores_vectorized(
        counts_df, PSI_MI_DEFS.INTERACTION_METHOD
    )

    # Calculate type scores
    type_scores = calculate_category_scores_vectorized(
        counts_df, PSI_MI_DEFS.INTERACTION_TYPE
    )

    # Merge all scores together
    result = (
        interactions.merge(
            pub_scores,
            on=[
                INTERACTION_EDGELIST_DEFS.UPSTREAM_NAME,
                INTERACTION_EDGELIST_DEFS.DOWNSTREAM_NAME,
            ],
            how="left",
        )
        .merge(
            method_scores,
            on=[
                INTERACTION_EDGELIST_DEFS.UPSTREAM_NAME,
                INTERACTION_EDGELIST_DEFS.DOWNSTREAM_NAME,
            ],
            how="left",
        )
        .merge(
            type_scores,
            on=[
                INTERACTION_EDGELIST_DEFS.UPSTREAM_NAME,
                INTERACTION_EDGELIST_DEFS.DOWNSTREAM_NAME,
            ],
            how="left",
        )
        # Fill missing scores with 0
        .fillna(0.0)
    )

    # Calculate final MIscore
    total_weight = sum(weights.values())
    result[INTACT_SCORES.MI_SCORE] = (
        weights[INTACT_SCORES.PUBLICATION_SCORE]
        * result[INTACT_SCORES.PUBLICATION_SCORE]
        + weights[INTACT_SCORES.INTERACTION_METHOD_SCORE]
        * result[INTACT_SCORES.INTERACTION_METHOD_SCORE]
        + weights[INTACT_SCORES.INTERACTION_TYPE_SCORE]
        * result[INTACT_SCORES.INTERACTION_TYPE_SCORE]
    ) / total_weight

    return result


def calculate_publication_scores_vectorized(
    counts_df: pd.DataFrame, max_pubs: int = INTACT_PUBLICATION_SCORE_THRESHOLD
) -> pd.DataFrame:
    """
    Calculate publication scores for all interactions using vectorized operations.

    Parameters
    ----------
    counts_df : pd.DataFrame
        DataFrame containing interaction data
    max_pubs : int, optional
        Maximum publication threshold for scoring, by default uses the published value of 7.

    Returns
    -------
    pd.DataFrame
        DataFrame containing publication scores for each interaction
    """
    # Drop duplicates to get unique studies per interaction
    unique_studies_w_interaction = counts_df[
        [
            INTERACTION_EDGELIST_DEFS.UPSTREAM_NAME,
            INTERACTION_EDGELIST_DEFS.DOWNSTREAM_NAME,
            PSI_MI_DEFS.STUDY_ID,
        ]
    ].drop_duplicates()

    # Count unique studies (publications) per interaction
    pub_counts = (
        unique_studies_w_interaction.groupby(
            [
                INTERACTION_EDGELIST_DEFS.UPSTREAM_NAME,
                INTERACTION_EDGELIST_DEFS.DOWNSTREAM_NAME,
            ]
        )
        .size()
        .reset_index()
        .rename(columns={0: INTACT_SCORES.N_PUBLICATIONS})
    )

    # Vectorized publication score calculation: log(n+1) / log(b+1)
    pub_counts[INTACT_SCORES.PUBLICATION_SCORE] = np.where(
        pub_counts[INTACT_SCORES.N_PUBLICATIONS] > max_pubs,
        1.0,
        np.log(pub_counts[INTACT_SCORES.N_PUBLICATIONS] + 1) / np.log(max_pubs + 1),
    )

    return pub_counts[
        [
            INTERACTION_EDGELIST_DEFS.UPSTREAM_NAME,
            INTERACTION_EDGELIST_DEFS.DOWNSTREAM_NAME,
            INTACT_SCORES.PUBLICATION_SCORE,
        ]
    ]


def calculate_category_scores_vectorized(
    counts_df: pd.DataFrame, attribute_type: str
) -> pd.DataFrame:
    """
    Calculate method or type scores for all interactions using vectorized operations.

    Parameters
    ----------
    counts_df : pd.DataFrame
        DataFrame containing interaction data
    attribute_type : str
        Type of attribute to calculate scores for (e.g., 'interaction_method', 'interaction_type')

    Returns
    -------
    pd.DataFrame
        DataFrame containing category scores for each interaction
    """
    # Filter to specific attribute type
    filtered_df = counts_df[
        counts_df[INTACT_SCORES.ATTRIBUTE_TYPE] == attribute_type
    ].copy()

    if len(filtered_df) == 0:
        # Return empty dataframe with expected structure
        return pd.DataFrame(
            columns=[
                INTERACTION_EDGELIST_DEFS.UPSTREAM_NAME,
                INTERACTION_EDGELIST_DEFS.DOWNSTREAM_NAME,
                f"{attribute_type}_score",
            ]
        )

    # Calculate a = sum(score * count) for each interaction
    filtered_df["score_x_count"] = (
        filtered_df[INTACT_SCORES.RAW_SCORE] * filtered_df["count"]
    )
    a_values = (
        filtered_df.groupby(
            [
                INTERACTION_EDGELIST_DEFS.UPSTREAM_NAME,
                INTERACTION_EDGELIST_DEFS.DOWNSTREAM_NAME,
            ]
        )["score_x_count"]
        .sum()
        .reset_index()
        .rename(columns={"score_x_count": "a"})
    )

    # Calculate max count by score group for each interaction
    max_by_score_group = (
        filtered_df.groupby(
            [
                INTERACTION_EDGELIST_DEFS.UPSTREAM_NAME,
                INTERACTION_EDGELIST_DEFS.DOWNSTREAM_NAME,
                INTACT_SCORES.RAW_SCORE,
            ]
        )["count"]
        .max()
        .reset_index()
        .groupby(
            [
                INTERACTION_EDGELIST_DEFS.UPSTREAM_NAME,
                INTERACTION_EDGELIST_DEFS.DOWNSTREAM_NAME,
            ]
        )["count"]
        .sum()
        .reset_index()
        .rename(columns={"count": "max_sum"})
    )

    # Merge a and max_sum
    merged = a_values.merge(
        max_by_score_group,
        on=[
            INTERACTION_EDGELIST_DEFS.UPSTREAM_NAME,
            INTERACTION_EDGELIST_DEFS.DOWNSTREAM_NAME,
        ],
    )
    merged["b"] = merged["a"] + merged["max_sum"]

    # Calculate category score: log(a+1) / log(b+1)
    merged[f"{attribute_type}_score"] = np.where(
        merged["a"] == 0, 0.0, np.log(merged["a"] + 1) / np.log(merged["b"] + 1)
    )

    return merged[
        [
            INTERACTION_EDGELIST_DEFS.UPSTREAM_NAME,
            INTERACTION_EDGELIST_DEFS.DOWNSTREAM_NAME,
            f"{attribute_type}_score",
        ]
    ]


def _define_edgelist_df_ids_and_counts(
    edgelist_w_study_metadata: pd.DataFrame,
    alias_mapping: Dict[str, str],
    scored_attribute_counts: pd.DataFrame,
) -> pd.DataFrame:
    """
    Add attributes to the edgelist.

    Parameters
    ----------
    edgelist_w_study_metadata : pd.DataFrame
        The edgelist with study metadata.
    alias_mapping : dict[str, str]
        A dictionary mapping from ontology aliases to the Napistu controlled vocabulary.
    scored_attribute_counts : pd.DataFrame
        A dataframe with the number of studies with each attribute.

    Returns
    -------
    pd.DataFrame
        A dataframe with the edgelist, citation counts, and identifiers.
    """

    # rename ontologies
    tmp_edgelist_w_study_metadata = edgelist_w_study_metadata.copy()
    tmp_edgelist_w_study_metadata[IDENTIFIERS.ONTOLOGY] = tmp_edgelist_w_study_metadata[
        IDENTIFIERS.ONTOLOGY
    ].replace(alias_mapping)

    unrecognized_ontologies = set(
        tmp_edgelist_w_study_metadata[IDENTIFIERS.ONTOLOGY]
    ) - set(ONTOLOGIES_LIST)
    if len(unrecognized_ontologies) > 0:
        logger.warning(
            f"The following ontologies were primary references for interactions but they are not part of the  Napistu controlled vocabulary (ONTOLOGIES): {unrecognized_ontologies} "
        )

    track_citations = edgelist_w_study_metadata[
        [
            INTERACTION_EDGELIST_DEFS.UPSTREAM_NAME,
            INTERACTION_EDGELIST_DEFS.DOWNSTREAM_NAME,
            PSI_MI_DEFS.STUDY_ID,
            IDENTIFIERS.ONTOLOGY,
            IDENTIFIERS.IDENTIFIER,
        ]
    ].drop_duplicates()

    edgelist_groups = track_citations.groupby(
        [
            INTERACTION_EDGELIST_DEFS.UPSTREAM_NAME,
            INTERACTION_EDGELIST_DEFS.DOWNSTREAM_NAME,
        ]
    )

    # count the # of citations
    edgelist_citation_counts = edgelist_groups.size().rename(
        INTACT_SCORES.N_PUBLICATIONS
    )
    edgelist_identifiers = edgelist_groups.apply(_create_r_identifiers).rename(
        SBML_DFS.R_IDENTIFIERS
    )

    # create a wide output with one column per interaction attribute
    tmp_scored_attribute_counts = scored_attribute_counts.copy()
    tmp_scored_attribute_counts["composite_attribute"] = (
        tmp_scored_attribute_counts["attribute_type"]
        + "_"
        + tmp_scored_attribute_counts["scored_term"]
    )
    wide_attribute_counts = tmp_scored_attribute_counts.pivot_table(
        index=[
            INTERACTION_EDGELIST_DEFS.UPSTREAM_NAME,
            INTERACTION_EDGELIST_DEFS.DOWNSTREAM_NAME,
        ],
        columns="composite_attribute",
        values="count",
        aggfunc="sum",
        fill_value=0,
    )

    return pd.concat(
        [edgelist_citation_counts, edgelist_identifiers, wide_attribute_counts], axis=1
    )


def _create_r_identifiers(group_data: pd.DataFrame) -> Identifiers:
    """
    Create a list of identifiers for an experiment's interactions.

    Parameters
    ----------
    group_data : pd.DataFrame
        A dataframe with the study metadata.

    Returns
    -------
    Identifiers
        An Identifiers object containing the interaction identifiers
    """

    interaction_dict = [
        {
            IDENTIFIERS.ONTOLOGY: x[IDENTIFIERS.ONTOLOGY],
            IDENTIFIERS.IDENTIFIER: x[IDENTIFIERS.IDENTIFIER],
            IDENTIFIERS.BQB: BQB.IS_DESCRIBED_BY,
        }
        for x in group_data.to_dict("records")
    ]

    return Identifiers(interaction_dict)<|MERGE_RESOLUTION|>--- conflicted
+++ resolved
@@ -94,14 +94,9 @@
 
 
 def intact_to_sbml_dfs(
-<<<<<<< HEAD
-    intact_summaries: dict[str, pd.DataFrame], latin_species: str
-) -> SBML_dfs:
-=======
     intact_summaries: dict[str, pd.DataFrame],
     organismal_species: Union[str, OrganismalSpeciesValidator],
-) -> sbml_dfs_core.SBML_dfs:
->>>>>>> 75d6c475
+) -> SBML_dfs:
     """
     Convert IntAct summaries to SBML_dfs
 

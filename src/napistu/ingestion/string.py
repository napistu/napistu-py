from __future__ import annotations

import datetime
import logging
import warnings
from typing import Union

with warnings.catch_warnings():
    warnings.filterwarnings("ignore", message="pkg_resources is deprecated")
    from fs import open_fs
import pandas as pd

from napistu import identifiers
from napistu import sbml_dfs_utils
from napistu import utils
from napistu.ingestion import napistu_edgelist
<<<<<<< HEAD
from napistu.sbml_dfs_core import SBML_dfs
=======
from napistu.source import Source
from napistu.ingestion.organismal_species import OrganismalSpeciesValidator
>>>>>>> 75d6c475
from napistu.constants import (
    BQB,
    SBOTERM_NAMES,
    IDENTIFIERS,
    ONTOLOGIES,
    SBML_DFS,
)
from napistu.ingestion.constants import (
    DATA_SOURCES,
    DATA_SOURCE_DESCRIPTIONS,
    INTERACTION_EDGELIST_DEFS,
    STRING_PROTEIN_ID,
    STRING_PROTEIN_ID_RAW,
    STRING_SOURCE,
    STRING_TARGET,
    STRING_TAX_IDS,
    STRING_URL_EXPRESSIONS,
    STRING_VERSION,
)

logger = logging.getLogger(__name__)


def get_string_species_url(
    organismal_species: Union[str, OrganismalSpeciesValidator],
    asset: str,
    version: float = STRING_VERSION,
) -> str:
    """
    STRING Species URL

    Construct urls for downloading specific STRING tables

    Parameters
    ----------
    organismal_species : str | OrganismalSpeciesValidator
        A species name: e.g., Homo sapiens.
    asset : str
        The type of table to be downloaded. Currently "interactions" or "aliases".
    version : float
        The version of STRING to work with.

    Returns
    -------
        str: The download url
    """

    organismal_species = OrganismalSpeciesValidator.ensure(organismal_species)
    organismal_species.assert_supported(STRING_TAX_IDS.keys())
    tax_id = STRING_TAX_IDS[organismal_species.latin_name]

    if asset not in STRING_URL_EXPRESSIONS.keys():
        raise ValueError(
            f"{asset} is not a valid value for a STRING asset, valid assets are: "
            f"{', '.join(STRING_URL_EXPRESSIONS.keys())}"
        )

    url_fstring = STRING_URL_EXPRESSIONS[asset]

    return eval(f'f"{url_fstring}"', {"taxid": tax_id, "version": version})


def download_string(
    target_uri: str, organismal_species: Union[str, OrganismalSpeciesValidator]
) -> None:
    """Downloads string to the target uri

    Parameters
    ----------
    target_uri : str
        target url
    organismal_species : str | OrganismalSpeciesValidator
        A species name: e.g., Homo sapiens

    Returns
    -------
        None
    """
    string_url = get_string_species_url(
        organismal_species, asset="interactions", version=STRING_VERSION
    )
    logger.info("Start downloading string db %s to %s", string_url, target_uri)

    utils.download_wget(string_url, target_uri)

    return None


def download_string_aliases(
    target_uri: str, organismal_species: Union[str, OrganismalSpeciesValidator]
) -> None:
    """Downloads string aliases to the target uri

    Parameters
    ----------
    target_uri : str
        target url
    organismal_species : str | OrganismalSpeciesValidator
        A species name: e.g., Homo sapiens

    Returns
    -------
        None
    """
    string_aliases_url = get_string_species_url(
        organismal_species, asset="aliases", version=STRING_VERSION
    )
    logger.info(
        "Start downloading string aliases %s to %s", string_aliases_url, target_uri
    )
    utils.download_wget(string_aliases_url, target_uri)

    return None


def convert_string_to_sbml_dfs(
    string_uri: str,
    string_aliases_uri: str,
<<<<<<< HEAD
) -> SBML_dfs:
    """Ingests string to sbml dfs

    Args:
        string_uri (str): string uri
        string_aliases_uri (str): string aliases uri

    Returns:
        SBML_dfs: sbml dfs
=======
    organismal_species: Union[str, OrganismalSpeciesValidator],
) -> sbml_dfs_core.SBML_dfs:
    """Ingests string to sbml dfs

    Parameters
    ----------
    string_uri : str
        URI for the string interactions file
    string_aliases_uri : str
        URI for the string aliases file
    organismal_species : str | OrganismalSpeciesValidator
        A species name: e.g., Homo sapiens

    Returns
    -------
    sbml_dfs_core.SBML_dfs
        sbml dfs
>>>>>>> 75d6c475
    """

    organismal_species = OrganismalSpeciesValidator.ensure(organismal_species)
    organismal_species.assert_supported(STRING_TAX_IDS.keys())

    # Read string raw data
    string_edgelist = _read_string(string_uri)
    string_aliases = _read_string_aliases(string_aliases_uri)

    # Start building new sbml dfs

    # remove one edge since reciprocal edges are present; i.e., A-B and B-A
    # and attributes (e.g., combined_score are the same across both reciprocal
    # interactions
    uq_string_edgelist = napistu_edgelist.remove_reciprocal_interactions(
        string_edgelist, extra_defining_vars=["combined_score"]
    )

    # define model-level metadata
    model_source = Source.single_entry(
        model=DATA_SOURCES.STRING,
        pathway_id=DATA_SOURCES.STRING,
        data_source=DATA_SOURCES.STRING,
        organismal_species=organismal_species.latin_name,
        name=DATA_SOURCE_DESCRIPTIONS[DATA_SOURCES.STRING],
        date=datetime.date.today().strftime("%Y%m%d"),
    )

    # define identifier mapping from aliases to use:
    alias_to_identifier = {
        "Ensembl_gene": (ONTOLOGIES.ENSEMBL_GENE, BQB.IS_ENCODED_BY),
        "Ensembl_transcript": (ONTOLOGIES.ENSEMBL_TRANSCRIPT, BQB.IS_ENCODED_BY),
        "Ensembl_translation": (ONTOLOGIES.ENSEMBL_PROTEIN, BQB.IS),
        "Ensembl_UniProt_AC": (ONTOLOGIES.UNIPROT, BQB.IS),
    }

    # filter aliases to only keep required ones
    string_aliases_fil = string_aliases.query(
        "source in @alias_to_identifier.keys()"
    ).set_index(STRING_PROTEIN_ID)

    # to save on memory
    del string_aliases

    # define species
    species_df = _build_species_df(
        uq_string_edgelist, string_aliases_fil, alias_to_identifier
    )

    # Define compartments
    # Currently we are mapping everything to the `CELLULAR_COMPONENT`
    # which is a catch-all go: for unknown localisation
    compartments_df = sbml_dfs_utils.stub_compartments()

    # define interactions
    interaction_edgelist = _build_interactor_edgelist(uq_string_edgelist)

    interaction_edgelist_defaults = {
        INTERACTION_EDGELIST_DEFS.UPSTREAM_SBO_TERM_NAME: SBOTERM_NAMES.INTERACTOR,
        INTERACTION_EDGELIST_DEFS.DOWNSTREAM_SBO_TERM_NAME: SBOTERM_NAMES.INTERACTOR,
        SBML_DFS.R_ISREVERSIBLE: True,
    }

    # build the final object
    sbml_dfs = SBML_dfs.from_edgelist(
        interaction_edgelist=interaction_edgelist,
        species_df=species_df,
        compartments_df=compartments_df,
        model_source=model_source,
        interaction_edgelist_defaults=interaction_edgelist_defaults,
        keep_reactions_data=DATA_SOURCES.STRING,
    )
    return sbml_dfs


def _read_string(string_uri: str) -> pd.DataFrame:
    """Reads string from uri

    Args:
        string_uri (str): string uri

    Returns:
        pd.DataFrame: string edgelist
    """
    base_path, file_name = utils.get_source_base_and_path(string_uri)
    # TODO: test on gz versus txt
    with open_fs(base_path) as base_fs:
        with base_fs.open(file_name, "rb") as f:
            string_edges = pd.read_csv(f, sep=" ")
    return string_edges


def _read_string_aliases(string_aliases_uri: str) -> pd.DataFrame:
    """Reads string from uri

    Args:
        string_aliases_uri (str): string aliases uri

    Returns:
        pd.DataFrame: string aliases
    """
    base_path, file_name = utils.get_source_base_and_path(string_aliases_uri)
    # TODO: test on gz versus txt
    with open_fs(base_path) as base_fs:
        with base_fs.open(file_name, "rb") as f:
            string_aliases = (
                pd.read_csv(f, sep="\t")
                # Rename column with #
                .rename(columns={STRING_PROTEIN_ID_RAW: STRING_PROTEIN_ID})
            )
    return string_aliases


def _get_identifiers(
    row: pd.DataFrame,
    alias_to_identifier: dict[str, tuple[str, str]],
    dat_alias: pd.DataFrame,
) -> identifiers.Identifiers:
    """Helper function to get identifiers from a row of the string alias file

    Args:
        row (pd.DataFrame): grouped dataframe
        alias_to_identifier (dict[str, tuple[str, str]]):
            map from an alias source to an ontology and a qualifier
        dat_alias (pd.DataFrame): Helper dataframe with index=string_protein_id
            and columns=source (the source name), alias (the identifier)

    Returns:
        identifiers.Identifiers: An Identifiers object containing all identifiers
    """
    if row.shape[0] == 0:
        return identifiers.Identifiers([])
    d = dat_alias.loc[row.s_name]
    ids = []
    for source_name, (ontology, qualifier) in alias_to_identifier.items():
        for identifier in d.query(f"source == '{source_name}'")["alias"]:
            # Here we creating an uri
            uri = identifiers.create_uri_url(ontology=ontology, identifier=identifier)
            # This is exactly the output format from: identifiers.format_uri
            # We are doing it manually here to avoid the overhead of parsing
            # the uri again
            id_dict = {
                IDENTIFIERS.ONTOLOGY: ontology,
                IDENTIFIERS.IDENTIFIER: identifier,
                IDENTIFIERS.BQB: qualifier,
                IDENTIFIERS.URL: uri,
            }
            ids.append(id_dict)
    identifier = identifiers.Identifiers(ids)
    return identifier


def _build_species_df(
    edgelist: pd.DataFrame,
    aliases: pd.DataFrame,
    alias_to_identifier: dict,
    source_col: str = STRING_SOURCE,
    target_col: str = STRING_TARGET,
) -> pd.DataFrame:
    """Builds the species dataframe from the edgelist and aliases

    Args:
        edgelist (pd.DataFrame): edgelist
        aliases (pd.DataFrame): aliases
        alias_to_identifier (dict[str, tuple[str, str]]):
            map from an alias source to an ontology and a qualifier

    Returns:
        pd.DataFrame: species dataframe
    """
    species_df = (
        pd.Series(
            list(set(edgelist[source_col]).union(edgelist[target_col])),
            name=SBML_DFS.S_NAME,
        )
        .to_frame()
        .set_index(SBML_DFS.S_NAME, drop=False)
        .apply(
            _get_identifiers,
            alias_to_identifier=alias_to_identifier,
            dat_alias=aliases,
            axis=1,
        )
        .rename(SBML_DFS.S_IDENTIFIERS)
        .reset_index()
    )
    return species_df


def _build_interactor_edgelist(
    edgelist: pd.DataFrame,
    upstream_col_name: str = STRING_SOURCE,
    downstream_col_name: str = STRING_TARGET,
    add_reverse_interactions: bool = False,
) -> pd.DataFrame:
    """Format STRING interactions as reactions."""

    dat = edgelist.rename(
        columns={
            upstream_col_name: INTERACTION_EDGELIST_DEFS.UPSTREAM_NAME,
            downstream_col_name: INTERACTION_EDGELIST_DEFS.DOWNSTREAM_NAME,
        }
    ).assign(
        **{
            SBML_DFS.R_IDENTIFIERS: lambda x: identifiers.Identifiers([]),
        }
    )
    if add_reverse_interactions:
        dat = (
            dat
            # Add the reverse interactions
            .pipe(
                lambda d: pd.concat(
                    [
                        d,
                        d.rename(
                            columns={
                                INTERACTION_EDGELIST_DEFS.UPSTREAM_NAME: INTERACTION_EDGELIST_DEFS.DOWNSTREAM_NAME,
                                INTERACTION_EDGELIST_DEFS.DOWNSTREAM_NAME: INTERACTION_EDGELIST_DEFS.UPSTREAM_NAME,
                            }
                        ),
                    ]
                )
            )
        )

    interaction_edgelist = dat
    interaction_edgelist[SBML_DFS.R_NAME] = _build_string_reaction_name(
        dat[INTERACTION_EDGELIST_DEFS.UPSTREAM_NAME],
        dat[INTERACTION_EDGELIST_DEFS.DOWNSTREAM_NAME],
    )

    return interaction_edgelist


def _build_string_reaction_name(from_col: pd.Series, to_col: pd.Series) -> pd.Series:
    """Helper to build the reaction name for string reactions

    Args:
        from_col (pd.Series): from species
        to_col (pd.Series): to species

    Returns:
        pd.Series: new name column
    """
    return from_col + " - " + to_col<|MERGE_RESOLUTION|>--- conflicted
+++ resolved
@@ -14,12 +14,9 @@
 from napistu import sbml_dfs_utils
 from napistu import utils
 from napistu.ingestion import napistu_edgelist
-<<<<<<< HEAD
 from napistu.sbml_dfs_core import SBML_dfs
-=======
 from napistu.source import Source
 from napistu.ingestion.organismal_species import OrganismalSpeciesValidator
->>>>>>> 75d6c475
 from napistu.constants import (
     BQB,
     SBOTERM_NAMES,
@@ -138,19 +135,8 @@
 def convert_string_to_sbml_dfs(
     string_uri: str,
     string_aliases_uri: str,
-<<<<<<< HEAD
+    organismal_species: Union[str, OrganismalSpeciesValidator],
 ) -> SBML_dfs:
-    """Ingests string to sbml dfs
-
-    Args:
-        string_uri (str): string uri
-        string_aliases_uri (str): string aliases uri
-
-    Returns:
-        SBML_dfs: sbml dfs
-=======
-    organismal_species: Union[str, OrganismalSpeciesValidator],
-) -> sbml_dfs_core.SBML_dfs:
     """Ingests string to sbml dfs
 
     Parameters
@@ -164,9 +150,8 @@
 
     Returns
     -------
-    sbml_dfs_core.SBML_dfs
-        sbml dfs
->>>>>>> 75d6c475
+    SBML_dfs
+        A STRING pathway representation as an SBML_dfs object
     """
 
     organismal_species = OrganismalSpeciesValidator.ensure(organismal_species)

from __future__ import annotations

import copy
import logging
import re
import warnings
from typing import (
    Any,
    Iterable,
    Mapping,
    MutableMapping,
    TYPE_CHECKING,
    Optional,
    Union,
)

with warnings.catch_warnings():
    warnings.filterwarnings("ignore", message="pkg_resources is deprecated")
    from fs import open_fs
import pandas as pd

from napistu import identifiers
from napistu import sbml_dfs_utils
from napistu import source
from napistu import utils
from napistu.ontologies import id_tables

if TYPE_CHECKING:
    from napistu.ingestion import sbml
from napistu.constants import (
    BQB,
    BQB_DEFINING_ATTRS_LOOSE,
    BQB_PRIORITIES,
    ENTITIES_W_DATA,
    ENTITIES_TO_ENTITY_DATA,
    IDENTIFIERS,
    MINI_SBO_FROM_NAME,
    MINI_SBO_TO_NAME,
    NAPISTU_STANDARD_OUTPUTS,
    ONTOLOGY_PRIORITIES,
    SBML_DFS,
    SBML_DFS_METADATA,
    SBML_DFS_METHOD_DEFS,
    SBML_DFS_SCHEMA,
    SBOTERM_NAMES,
    SCHEMA_DEFS,
)
from napistu.ingestion.constants import INTERACTION_EDGELIST_DEFAULTS

logger = logging.getLogger(__name__)


class SBML_dfs:
    """
    System Biology Markup Language Model Data Frames.

    A class representing a SBML model as a collection of pandas DataFrames.
    This class provides methods for manipulating and analyzing biological pathway models
    with support for species, reactions, compartments, and their relationships.

    Attributes
    ----------
    compartments : pd.DataFrame
        Sub-cellular compartments in the model, indexed by compartment ID (c_id)
    species : pd.DataFrame
        Molecular species in the model, indexed by species ID (s_id)
    species_data : Dict[str, pd.DataFrame]
        Additional data for species. Each DataFrame is indexed by species_id (s_id)
    reactions : pd.DataFrame
        Reactions in the model, indexed by reaction ID (r_id)
    reactions_data : Dict[str, pd.DataFrame]
        Additional data for reactions. Each DataFrame is indexed by reaction_id (r_id)
    reaction_species : pd.DataFrame
        One entry per species participating in a reaction, indexed by reaction-species ID (rsc_id)
    schema : dict
        Dictionary representing the structure of the other attributes and meaning of their variables

    Public Methods (alphabetical)
    ----------------------------
    add_reactions_data(label, data)
        Add a new reactions data table to the model with validation.
    add_species_data(label, data)
        Add a new species data table to the model with validation.
    copy()
        Return a deep copy of the SBML_dfs object.
    export_sbml_dfs(model_prefix, outdir, overwrite=False, dogmatic=True)
        Export the SBML_dfs model and its tables to files in a specified directory.
    from_edgelist(interaction_edgelist, species_df, compartments_df, interaction_source=source.Source(init=True), interaction_edgelist_defaults=INTERACTION_EDGELIST_DEFAULTS, keep_species_data=False, keep_reactions_data=False)
        Create SBML_dfs from interaction edgelist.
    from_pickle(path)
        Load an SBML_dfs from a pickle file.
    get_characteristic_species_ids(dogmatic=True)
        Return characteristic systematic identifiers for molecular species, optionally using a strict or loose definition.
    get_cspecies_features()
        Compute and return additional features for compartmentalized species, such as degree and type.
    get_identifiers(id_type)
        Retrieve a table of identifiers for a specified entity type (e.g., species or reactions).
    get_network_summary()
        Return a dictionary of diagnostic statistics summarizing the network structure.
    get_source_total_counts(entity_type)
        Get the total counts of each source for a given entity type.
    get_species_features()
        Compute and return additional features for species, such as species type.
    get_table(entity_type, required_attributes=None)
        Retrieve a table for a given entity type, optionally validating required attributes.
    get_uri_urls(entity_type, entity_ids=None, required_ontology=None)
        Return reference URLs for specified entities, optionally filtered by ontology.
    infer_sbo_terms()
        Infer and fill in missing SBO terms for reaction species based on stoichiometry.
    infer_uncompartmentalized_species_location()
        Infer and assign compartments for compartmentalized species with missing compartment information.
    name_compartmentalized_species()
        Rename compartmentalized species to include compartment information if needed.
    reaction_formulas(r_ids=None)
        Generate human-readable reaction formulas for specified reactions.
    reaction_summaries(r_ids=None)
        Return a summary DataFrame for specified reactions, including names and formulas.
    remove_compartmentalized_species(sc_ids)
        Remove specified compartmentalized species and associated reactions from the model.
    remove_reactions(r_ids, remove_species=False)
        Remove specified reactions and optionally remove unused species.
    remove_reactions_data(label)
        Remove a reactions data table by label.
    remove_species_data(label)
        Remove a species data table by label.
    search_by_ids(id_table, identifiers=None, ontologies=None, bqbs=None)
        Find entities and identifiers matching a set of query IDs.
    search_by_name(name, entity_type, partial_match=True)
        Find entities by exact or partial name match.
    select_species_data(species_data_table)
        Select a species data table from the SBML_dfs object by name.
    species_status(s_id)
        Return all reactions a species participates in, with stoichiometry and formula information.
    to_pickle(path)
        Save the SBML_dfs to a pickle file.
    validate()
        Validate the SBML_dfs structure and relationships.
    validate_and_resolve()
        Validate and attempt to automatically fix common issues.

    Private/Hidden Methods (alphabetical, appear after public methods)
    -----------------------------------------------------------------
    _attempt_resolve(e)
    _edgelist_assemble_sbml_model(compartments, species, comp_species, reactions, reaction_species, species_data, reactions_data, keep_species_data, keep_reactions_data, extra_columns)
    _find_underspecified_reactions_by_scids(sc_ids)
    _get_unused_cspecies()
    _get_unused_species()
    _remove_compartmentalized_species(sc_ids)
    _remove_entity_data(entity_type, label)
    _remove_species(s_ids)
    _remove_unused_cspecies()
    _remove_unused_species()
    _validate_identifiers()
    _validate_pk_fk_correspondence()
    _validate_r_ids(r_ids)
    _validate_reaction_species()
    _validate_reactions_data(reactions_data_table)
    _validate_sources()
    _validate_species_data(species_data_table)
    _validate_table(table_name)
    """

    compartments: pd.DataFrame
    species: pd.DataFrame
    species_data: dict[str, pd.DataFrame]
    reactions: pd.DataFrame
    reactions_data: dict[str, pd.DataFrame]
    reaction_species: pd.DataFrame
    schema: dict
    _required_entities: set[str]
    _optional_entities: set[str]

    def __init__(
        self,
        sbml_model: (
            sbml.SBML | MutableMapping[str, pd.DataFrame | dict[str, pd.DataFrame]]
        ),
        model_source: source.Source,
        validate: bool = True,
        resolve: bool = True,
    ) -> None:
        """
        Initialize a SBML_dfs object from a SBML model or dictionary of tables.

        Parameters
        ----------
        sbml_model : Union[sbml.SBML, MutableMapping[str, Union[pd.DataFrame, Dict[str, pd.DataFrame]]]]
            Either a SBML model produced by sbml.SBML() or a dictionary containing tables
            following the sbml_dfs schema
        validate : bool, optional
            Whether to validate the model structure and relationships, by default True
        resolve : bool, optional
            Whether to attempt automatic resolution of common issues, by default True

        Raises
        ------
        ValueError
            If the model structure is invalid and cannot be resolved
        """

        self.schema = SBML_DFS_SCHEMA.SCHEMA
        self._required_entities = SBML_DFS_SCHEMA.REQUIRED_ENTITIES
        self._optional_entities = SBML_DFS_SCHEMA.OPTIONAL_ENTITIES

        # Initialize the dynamic attributes for type checking
        if TYPE_CHECKING:
            self.compartments = pd.DataFrame()
            self.species = pd.DataFrame()
            self.compartmentalized_species = pd.DataFrame()
            self.reactions = pd.DataFrame()
            self.reaction_species = pd.DataFrame()

        # initialize the model's metadata attribute
        self.metadata = dict()
        # validate the model-level source data

        if not isinstance(model_source, source.Source):
            raise ValueError(
                f"model_source was a {type(model_source)} and must be a source.Source"
            )

        model_source.validate_single_source()
        self.metadata[SBML_DFS_METADATA.SBML_DFS_SOURCE] = model_source

        # create a model from dictionary entries
        if isinstance(sbml_model, dict):
            for ent in SBML_DFS_SCHEMA.REQUIRED_ENTITIES:
                setattr(self, ent, sbml_model[ent])
            for ent in SBML_DFS_SCHEMA.OPTIONAL_ENTITIES:
                if ent in sbml_model:
                    setattr(self, ent, sbml_model[ent])
        else:
            from napistu.ingestion import sbml

            self = sbml.sbml_dfs_from_sbml(self, sbml_model)

        for ent in SBML_DFS_SCHEMA.OPTIONAL_ENTITIES:
            # Initialize optional entities if not set
            if not hasattr(self, ent):
                setattr(self, ent, {})

        if validate:
            if resolve:
                self.validate_and_resolve()
            else:
                self.validate()
        else:
            if resolve:
                logger.warning(
                    '"validate" = False so "resolve" will be ignored (eventhough it was True)'
                )

    # =============================================================================
    # PUBLIC METHODS (ALPHABETICAL ORDER)
    # =============================================================================

    def add_reactions_data(self, label: str, data: pd.DataFrame):
        """
        Add additional reaction data with validation.

        Parameters
        ----------
        label : str
            Label for the new data
        data : pd.DataFrame
            Data to add, must be indexed by reaction_id

        Raises
        ------
        ValueError
            If the data is invalid or label already exists
        """
        self._validate_reactions_data(data)
        if label in self.reactions_data:
            raise ValueError(
                f"{label} already exists in reactions_data. " "Drop it first."
            )
        self.reactions_data[label] = data

    def add_species_data(self, label: str, data: pd.DataFrame):
        """
        Add additional species data with validation.

        Parameters
        ----------
        label : str
            Label for the new data
        data : pd.DataFrame
            Data to add, must be indexed by species_id

        Raises
        ------
        ValueError
            If the data is invalid or label already exists
        """
        self._validate_species_data(data)
        if label in self.species_data:
            raise ValueError(
                f"{label} already exists in species_data. " "Drop it first."
            )
        self.species_data[label] = data

    def copy(self):
        """
        Return a deep copy of the SBML_dfs object.

        Returns
        -------
        SBML_dfs
            A deep copy of the current SBML_dfs object.
        """
        return copy.deepcopy(self)

    def export_sbml_dfs(
        self,
        model_prefix: str,
        outdir: str,
        overwrite: bool = False,
        dogmatic: bool = True,
    ) -> None:
        """
        Export SBML_dfs

        Export summaries of species identifiers and each table underlying
        an SBML_dfs pathway model

        Params
        ------
        model_prefix: str
            Label to prepend to all exported files
        outdir: str
            Path to an existing directory where results should be saved
        overwrite: bool
            Should the directory be overwritten if it already exists?
        dogmatic: bool
            If True then treat genes, transcript, and proteins as separate species. If False
            then treat them interchangeably.

        Returns
        -------
        None
        """
        if not isinstance(model_prefix, str):
            raise TypeError(
                f"model_prefix was a {type(model_prefix)} " "and must be a str"
            )
        if not isinstance(self, SBML_dfs):
            raise TypeError(f"sbml_dfs was a {type(self)} and must" " be an SBML_dfs")

        # filter to identifiers which make sense when mapping from ids -> species
        species_identifiers = self.get_characteristic_species_ids(dogmatic=dogmatic)

        # get reactions' source total counts
        reactions_source_total_counts = self.get_source_total_counts(SBML_DFS.REACTIONS)

        try:
            utils.initialize_dir(outdir, overwrite=overwrite)
        except FileExistsError:
            logger.warning(
                f"Directory {outdir} already exists and overwrite is False. "
                "Files will be added to the existing directory."
            )
        with open_fs(outdir, writeable=True) as fs:
            species_identifiers_path = (
                model_prefix + NAPISTU_STANDARD_OUTPUTS.SPECIES_IDENTIFIERS
            )
            with fs.openbin(species_identifiers_path, "w") as f:
                species_identifiers.drop([SBML_DFS.S_SOURCE], axis=1).to_csv(
                    f, sep="\t", index=False
                )

            # export reactions' source total counts
            reactions_source_total_counts_path = (
                model_prefix + NAPISTU_STANDARD_OUTPUTS.REACTIONS_SOURCE_TOTAL_COUNTS
            )
            with fs.openbin(reactions_source_total_counts_path, "w") as f:
                reactions_source_total_counts.to_csv(f, sep="\t", index=True)

            # export jsons
            species_path = model_prefix + NAPISTU_STANDARD_OUTPUTS.SPECIES
            reactions_path = model_prefix + NAPISTU_STANDARD_OUTPUTS.REACTIONS
            reation_species_path = (
                model_prefix + NAPISTU_STANDARD_OUTPUTS.REACTION_SPECIES
            )
            compartments_path = model_prefix + NAPISTU_STANDARD_OUTPUTS.COMPARTMENTS
            compartmentalized_species_path = (
                model_prefix + NAPISTU_STANDARD_OUTPUTS.COMPARTMENTALIZED_SPECIES
            )
            with fs.openbin(species_path, "w") as f:
                self.species[[SBML_DFS.S_NAME]].to_json(f)

            with fs.openbin(reactions_path, "w") as f:
                self.reactions[[SBML_DFS.R_NAME]].to_json(f)

            with fs.openbin(reation_species_path, "w") as f:
                self.reaction_species.to_json(f)

            with fs.openbin(compartments_path, "w") as f:
                self.compartments[[SBML_DFS.C_NAME]].to_json(f)

            with fs.openbin(compartmentalized_species_path, "w") as f:
                self.compartmentalized_species.drop(SBML_DFS.SC_SOURCE, axis=1).to_json(
                    f
                )

        return None

    @classmethod
    def from_edgelist(
        cls,
        interaction_edgelist: pd.DataFrame,
        species_df: pd.DataFrame,
        compartments_df: pd.DataFrame,
        interaction_source: source.Source = source.Source(init=True),
        interaction_edgelist_defaults: dict[str, Any] = INTERACTION_EDGELIST_DEFAULTS,
        keep_species_data: bool | str = False,
        keep_reactions_data: bool | str = False,
    ) -> "SBML_dfs":
        """
        Create SBML_dfs from interaction edgelist.

        Combines a set of molecular interactions into a mechanistic SBML_dfs model
        by processing interaction data, species information, and compartment definitions.

        Parameters
        ----------
        interaction_edgelist : pd.DataFrame
            Table containing molecular interactions with columns:
            - upstream_name : str, matches "s_name" from species_df
            - downstream_name : str, matches "s_name" from species_df
            - r_name : str, name for the interaction
            - r_Identifiers : identifiers.Identifiers, supporting identifiers
            - upstream_compartment : str, matches "c_name" from compartments_df
            - downstream_compartment : str, matches "c_name" from compartments_df
            - sbo_term_upstream : str, SBO term defining interaction type
            - r_isreversible : bool, whether reaction is reversible
        species_df : pd.DataFrame
            Table defining molecular species with columns:
            - s_name : str, name of molecular species
            - s_Identifiers : identifiers.Identifiers, species identifiers
        compartments_df : pd.DataFrame
            Table defining compartments with columns:
            - c_name : str, name of compartment
            - c_Identifiers : identifiers.Identifiers, compartment identifiers
        interaction_source : source.Source
            Source object linking model entities to interaction source
        interaction_edgelist_defaults : dict[str, Any], default INTERACTION_EDGELIST_DEFAULTS
            Default values for interaction edgelist columns
        keep_species_data : bool or str, default False
            Whether to preserve extra species columns. If True, saves as 'source' label.
            If string, uses as custom label. If False, discards extra data.
        keep_reactions_data : bool or str, default False
            Whether to preserve extra reaction columns. If True, saves as 'source' label.
            If string, uses as custom label. If False, discards extra data.

        Returns
        -------
        SBML_dfs
            Validated SBML data structure containing compartments, species,
            compartmentalized species, reactions, and reaction species tables.
        """

        # 0. Add defaults to interaction edgelist
        interaction_edgelist_with_defaults = sbml_dfs_utils._add_edgelist_defaults(
            interaction_edgelist, interaction_edgelist_defaults
        )

        # 1. Validate inputs
        sbml_dfs_utils._edgelist_validate_inputs(
            interaction_edgelist_with_defaults, species_df, compartments_df
        )

        # 2. Identify which extra columns to preserve
        extra_columns = sbml_dfs_utils._edgelist_identify_extra_columns(
            interaction_edgelist_with_defaults,
            species_df,
            keep_reactions_data,
            keep_species_data,
        )

        # 3. Process compartments and species tables
        processed_compartments = sbml_dfs_utils._edgelist_process_compartments(
            compartments_df, interaction_source
        )
        processed_species, species_data = sbml_dfs_utils._edgelist_process_species(
            species_df, interaction_source, extra_columns[SBML_DFS.SPECIES]
        )

        # 4. Create compartmentalized species
        comp_species = sbml_dfs_utils._edgelist_create_compartmentalized_species(
            interaction_edgelist_with_defaults,
            processed_species,
            processed_compartments,
            interaction_source,
        )

        # 5. Create reactions and reaction species
        reactions, reaction_species, reactions_data = (
            sbml_dfs_utils._edgelist_create_reactions_and_species(
                interaction_edgelist_with_defaults,
                comp_species,
                processed_species,
                processed_compartments,
                interaction_source,
                extra_columns[SBML_DFS.REACTIONS],
            )
        )

        # 6. Assemble final SBML_dfs object
        sbml_dfs = cls._edgelist_assemble_sbml_model(
            processed_compartments,
            processed_species,
            comp_species,
            reactions,
            reaction_species,
            species_data,
            reactions_data,
            keep_species_data,
            keep_reactions_data,
            extra_columns,
        )

        return sbml_dfs

    @classmethod
    def from_pickle(cls, path: str) -> "SBML_dfs":
        """
        Load an SBML_dfs from a pickle file.

        Parameters
        ----------
        path : str
            Path to the pickle file

        Returns
        -------
        SBML_dfs
            The loaded SBML_dfs object
        """
        sbml_dfs = utils.load_pickle(path)
        if not isinstance(sbml_dfs, cls):
            raise ValueError(
                f"Pickled input is not an SBML_dfs object but {type(sbml_dfs)}: {path}"
            )

        return sbml_dfs

    def get_characteristic_species_ids(self, dogmatic: bool = True) -> pd.DataFrame:
        """
        Get Characteristic Species IDs

        List the systematic identifiers which are characteristic of molecular species, e.g., excluding subcomponents, and optionally, treating proteins, transcripts, and genes equiavlently.

        Parameters
        ----------
        sbml_dfs : sbml_dfs_core.SBML_dfs
            The SBML_dfs object.
        dogmatic : bool, default=True
            Whether to use the dogmatic flag to determine which BQB attributes are valid.

        Returns
        -------
        pd.DataFrame
            A DataFrame containing the systematic identifiers which are characteristic of molecular species.
        """

        # select valid BQB attributes based on dogmatic flag
        defining_biological_qualifiers = sbml_dfs_utils._dogmatic_to_defining_bqbs(
            dogmatic
        )

        # pre-summarize ontologies
        species_identifiers = self.get_identifiers(SBML_DFS.SPECIES)

        # drop some BQB_HAS_PART annotations
        species_identifiers = sbml_dfs_utils.filter_to_characteristic_species_ids(
            species_identifiers,
            defining_biological_qualifiers=defining_biological_qualifiers,
        )

        return species_identifiers

    def get_cspecies_features(self) -> pd.DataFrame:
        """
        Get additional attributes of compartmentalized species.

        Returns
        -------
        pd.DataFrame
            Compartmentalized species with additional features including:
            - sc_degree: Number of reactions the species participates in
            - sc_children: Number of reactions where species is consumed
            - sc_parents: Number of reactions where species is produced
            - species_type: Classification of the species
        """
        cspecies_n_connections = (
            self.reaction_species[SBML_DFS.SC_ID]
            .value_counts()
            .rename(SBML_DFS_METHOD_DEFS.SC_DEGREE)
        )

        cspecies_n_children = (
            self.reaction_species.loc[
                self.reaction_species[SBML_DFS.STOICHIOMETRY] <= 0, SBML_DFS.SC_ID
            ]
            .value_counts()
            .rename(SBML_DFS_METHOD_DEFS.SC_CHILDREN)
        )

        cspecies_n_parents = (
            self.reaction_species.loc[
                self.reaction_species[SBML_DFS.STOICHIOMETRY] > 0, SBML_DFS.SC_ID
            ]
            .value_counts()
            .rename(SBML_DFS_METHOD_DEFS.SC_PARENTS)
        )

        species_features = self.get_species_features()[
            SBML_DFS_METHOD_DEFS.SPECIES_TYPE
        ]

        return (
            self.compartmentalized_species.join(cspecies_n_connections)
            .join(cspecies_n_children)
            .join(cspecies_n_parents)
            .fillna(int(0))  # Explicitly fill with int(0) to avoid downcasting warning
            .merge(species_features, left_on=SBML_DFS.S_ID, right_index=True)
            .drop(columns=[SBML_DFS.SC_NAME, SBML_DFS.S_ID, SBML_DFS.C_ID])
        )

    def get_identifiers(self, id_type) -> pd.DataFrame:
        """
        Get identifiers from a specified entity type.

        Parameters
        ----------
        id_type : str
            Type of entity to get identifiers for (e.g., 'species', 'reactions')

        Returns
        -------
        pd.DataFrame
            Table of identifiers for the specified entity type

        Raises
        ------
        ValueError
            If id_type is invalid or identifiers are malformed
        """
        selected_table = self.get_table(id_type, {SCHEMA_DEFS.ID})
        schema = SBML_DFS_SCHEMA.SCHEMA

        identifiers_dict = dict()
        for sysid in selected_table.index:
            id_entry = selected_table[schema[id_type][SCHEMA_DEFS.ID]][sysid]

            if isinstance(id_entry, identifiers.Identifiers):
                identifiers_dict[sysid] = pd.DataFrame(id_entry.ids)
            elif pd.isna(id_entry):
                continue
            else:
                raise ValueError(
                    f"id_entry was a {type(id_entry)} and must either be"
                    " an identifiers.Identifiers object or a missing value (None, np.nan, pd.NA)"
                )
        if not identifiers_dict:
            # Return empty DataFrame with expected columns if nothing found
            return pd.DataFrame(columns=[schema[id_type][SCHEMA_DEFS.PK], "entry"])

        identifiers_tbl = pd.concat(identifiers_dict)

        identifiers_tbl.index.names = [schema[id_type][SCHEMA_DEFS.PK], "entry"]
        identifiers_tbl = identifiers_tbl.reset_index()

        named_identifiers = identifiers_tbl.merge(
            selected_table.drop(schema[id_type][SCHEMA_DEFS.ID], axis=1),
            left_on=schema[id_type][SCHEMA_DEFS.PK],
            right_index=True,
        )

        return named_identifiers

    def get_network_summary(self) -> Mapping[str, Any]:
        """
        Get diagnostic statistics about the network.

        Returns
        -------
        Mapping[str, Any]
            Dictionary of diagnostic statistics including:
            - n_species_types: Number of species types
            - dict_n_species_per_type: Number of species per type
            - n_species: Number of species
            - n_cspecies: Number of compartmentalized species
            - n_reaction_species: Number of reaction species
            - n_reactions: Number of reactions
            - n_compartments: Number of compartments
            - dict_n_species_per_compartment: Number of species per compartment
            - stats_species_per_reaction: Statistics on reactands per reaction
            - top10_species_per_reaction: Top 10 reactions by number of reactands
            - stats_degree: Statistics on species connectivity
            - top10_degree: Top 10 species by connectivity
            - stats_identifiers_per_species: Statistics on identifiers per species
            - top10_identifiers_per_species: Top 10 species by number of identifiers
        """
        stats: MutableMapping[str, Any] = {}
        species_features = self.get_species_features()
        stats["n_species_types"] = species_features["species_type"].nunique()
        stats["dict_n_species_per_type"] = (
            species_features.groupby(by="species_type").size().to_dict()
        )
        stats["n_species"] = self.species.shape[0]
        stats["n_cspecies"] = self.compartmentalized_species.shape[0]
        stats["n_reaction_species"] = self.reaction_species.shape[0]
        stats["n_reactions"] = self.reactions.shape[0]
        stats["n_compartments"] = self.compartments.shape[0]
        stats["dict_n_species_per_compartment"] = (
            self.compartmentalized_species.groupby(SBML_DFS.C_ID)
            .size()
            .rename("n_species")  # type:ignore
            .to_frame()
            .join(self.compartments[[SBML_DFS.C_NAME]])
            .reset_index(drop=False)
            .to_dict(orient="records")
        )
        per_reaction_stats = self.reaction_species.groupby(SBML_DFS.R_ID).size()
        stats["stats_species_per_reactions"] = per_reaction_stats.describe().to_dict()
        stats["top10_species_per_reactions"] = (
            per_reaction_stats.sort_values(ascending=False)  # type:ignore
            .head(10)
            .rename("n_species")
            .to_frame()
            .join(self.reactions[[SBML_DFS.R_NAME]])
            .reset_index(drop=False)
            .to_dict(orient="records")
        )

        cspecies_features = self.get_cspecies_features()
        stats["stats_degree"] = (
            cspecies_features[SBML_DFS_METHOD_DEFS.SC_DEGREE].describe().to_dict()
        )
        stats["top10_degree"] = (
            cspecies_features.sort_values(
                SBML_DFS_METHOD_DEFS.SC_DEGREE, ascending=False
            )
            .head(10)[
                [
                    SBML_DFS_METHOD_DEFS.SC_DEGREE,
                    SBML_DFS_METHOD_DEFS.SC_CHILDREN,
                    SBML_DFS_METHOD_DEFS.SC_PARENTS,
                    SBML_DFS_METHOD_DEFS.SPECIES_TYPE,
                ]
            ]
            .merge(
                self.compartmentalized_species[[SBML_DFS.S_ID, SBML_DFS.C_ID]],
                on=SBML_DFS.SC_ID,
            )
            .merge(self.compartments[[SBML_DFS.C_NAME]], on=SBML_DFS.C_ID)
            .merge(self.species[[SBML_DFS.S_NAME]], on=SBML_DFS.S_ID)
            .reset_index(drop=False)
            .to_dict(orient="records")
        )
        s_identifiers = sbml_dfs_utils.unnest_identifiers(
            self.species, SBML_DFS.S_IDENTIFIERS
        )
        identifiers_stats = s_identifiers.groupby(SBML_DFS.S_ID).size()
        stats["stats_identifiers_per_species"] = identifiers_stats.describe().to_dict()
        stats["top10_identifiers_per_species"] = (
            identifiers_stats.sort_values(ascending=False)
            .head(10)
            .rename("n_identifiers")
            .to_frame()
            .join(
                species_features[[SBML_DFS.S_NAME, SBML_DFS_METHOD_DEFS.SPECIES_TYPE]]
            )
            .reset_index(drop=False)
            .to_dict(orient="records")
        )

        return stats

    def get_source_total_counts(self, entity_type: str) -> pd.Series:
        """
        Get the total counts of each source for a given entity type.

        Parameters
        ----------
        entity_type : str
            The type of entity to get the total counts of (e.g., 'species', 'reactions')

        Returns
        -------
        pd.Series
            Series containing the total counts of each source, indexed by pathway_id

        Raises
        ------
        ValueError
            If entity_type is invalid
        """
        entity_table = self.get_table(entity_type)

        if entity_type == SBML_DFS.REACTIONS:
            logger.info(
                "Excluding reactions which are all interactors from reaction source counts"
            )

            interactor_sbo_term = MINI_SBO_FROM_NAME[SBOTERM_NAMES.INTERACTOR]
            reaction_species = self.get_table(SBML_DFS.REACTION_SPECIES)
            valid_reactions = reaction_species[
                ~reaction_species[SBML_DFS.SBO_TERM].isin([interactor_sbo_term])
            ][SBML_DFS.R_ID].unique()

            entity_table = entity_table.loc[valid_reactions]

        all_sources_table = source.unnest_sources(entity_table)

        if all_sources_table is None:
            logger.warning(
                f"No sources found for {entity_type} in sbml_dfs. Returning an empty series."
            )
            return pd.Series([], name="total_counts")

        source_total_counts = all_sources_table.value_counts(
            source.SOURCE_SPEC.PATHWAY_ID
        ).rename("total_counts")

        return source_total_counts

    def get_species_features(self) -> pd.DataFrame:
        """
        Get additional attributes of species.

        Returns
        -------
        pd.DataFrame
            Species with additional features including:
            - species_type: Classification of the species (e.g., metabolite, protein)
        """
        species = self.species
        augmented_species = species.assign(
            **{
                SBML_DFS_METHOD_DEFS.SPECIES_TYPE: lambda d: d[
                    SBML_DFS.S_IDENTIFIERS
                ].apply(sbml_dfs_utils.species_type_types)
            }
        )

        return augmented_species

    def get_table(
        self, entity_type: str, required_attributes: None | set[str] = None
    ) -> pd.DataFrame:
        """
        Get a table from the SBML_dfs object with optional attribute validation.

        Parameters
        ----------
        entity_type : str
            The type of entity table to retrieve (e.g., 'species', 'reactions')
        required_attributes : Optional[Set[str]], optional
            Set of attributes that must be present in the table, by default None.
            Must be passed as a set, e.g. {'id'}, not a string.

        Returns
        -------
        pd.DataFrame
            The requested table

        Raises
        ------
        ValueError
            If entity_type is invalid or required attributes are missing
        TypeError
            If required_attributes is not a set
        """

        schema = self.schema

        if entity_type not in schema.keys():
            raise ValueError(
                f"{entity_type} does not match a table in the SBML_dfs object. The tables "
                f"which are present are {', '.join(schema.keys())}"
            )

        if required_attributes is not None:
            if not isinstance(required_attributes, set):
                raise TypeError(
                    f"required_attributes must be a set (e.g. {{'id'}}), but got {type(required_attributes).__name__}. "
                    "Did you pass a string instead of a set?"
                )

            # determine whether required_attributes are appropriate
            VALID_REQUIRED_ATTRIBUTES = {
                SCHEMA_DEFS.ID,
                SCHEMA_DEFS.SOURCE,
                SCHEMA_DEFS.LABEL,
            }
            invalid_required_attributes = required_attributes.difference(
                VALID_REQUIRED_ATTRIBUTES
            )

            if len(invalid_required_attributes) > 0:
                raise ValueError(
                    f"The following required attributes are not valid: {', '.join(invalid_required_attributes)}. "
                    f"Requiered attributes must be a subset of {', '.join(VALID_REQUIRED_ATTRIBUTES)}"
                )

            # determine if required_attributes are satisified
            invalid_attrs = [
                s for s in required_attributes if s not in schema[entity_type].keys()
            ]
            if len(invalid_attrs) > 0:
                raise ValueError(
                    f"The following required attributes are not present for the {entity_type} table: "
                    f"{', '.join(invalid_attrs)}."
                )

        return getattr(self, entity_type)

    def get_uri_urls(
        self,
        entity_type: str,
        entity_ids: Iterable[str] | None = None,
        required_ontology: str | None = None,
    ) -> pd.Series:
        """
        Get reference URLs for specified entities.

        Parameters
        ----------
        entity_type : str
            Type of entity to get URLs for (e.g., 'species', 'reactions')
        entity_ids : Optional[Iterable[str]], optional
            Specific entities to get URLs for, by default None (all entities)
        required_ontology : Optional[str], optional
            Specific ontology to get URLs from, by default None

        Returns
        -------
        pd.Series
            Series mapping entity IDs to their reference URLs

        Raises
        ------
        ValueError
            If entity_type is invalid
        """
        schema = self.schema

        # valid entities and their identifier variables
        valid_entity_types = [
            SBML_DFS.COMPARTMENTS,
            SBML_DFS.SPECIES,
            SBML_DFS.REACTIONS,
        ]

        if entity_type not in valid_entity_types:
            raise ValueError(
                f"{entity_type} is an invalid entity_type; valid types "
                f"are {', '.join(valid_entity_types)}"
            )

        entity_table = getattr(self, entity_type)

        if entity_ids is not None:
            # ensure that entity_ids are unique and then convert back to list
            # to support pandas indexing
            entity_ids = list(set(entity_ids))

            # filter to a subset of identifiers if one is provided
            entity_table = entity_table.loc[entity_ids]

        # create a dataframe of all identifiers for the select entities
        all_ids = pd.concat(
            [
                sbml_dfs_utils._id_dict_to_df(
                    entity_table[schema[entity_type][SCHEMA_DEFS.ID]].iloc[i].ids
                ).assign(id=entity_table.index[i])
                for i in range(0, entity_table.shape[0])
            ]
        ).rename(columns={SCHEMA_DEFS.ID: schema[entity_type][SCHEMA_DEFS.PK]})

        # set priorities for ontologies and bqb terms

        if required_ontology is None:
            all_ids = all_ids.merge(BQB_PRIORITIES, how="left").merge(
                ONTOLOGY_PRIORITIES, how="left"
            )
        else:
            ontology_priorities = pd.DataFrame(
                [{IDENTIFIERS.ONTOLOGY: required_ontology, "ontology_rank": 1}]
            )
            # if only a single ontology is sought then just return matching entries
            all_ids = all_ids.merge(BQB_PRIORITIES, how="left").merge(
                ontology_priorities, how="inner"
            )

        uri_urls = (
            all_ids.sort_values(["bqb_rank", "ontology_rank", IDENTIFIERS.URL])
            .groupby(schema[entity_type][SCHEMA_DEFS.PK])
            .first()[IDENTIFIERS.URL]
        )
        return uri_urls

    def infer_sbo_terms(self):
        """
        Infer SBO Terms

        Define SBO terms based on stoichiometry for reaction_species with missing terms.
        Modifies the SBML_dfs object in-place.

        Returns
        -------
        None (modifies SBML_dfs object in-place)
        """
        valid_sbo_terms = self.reaction_species[
            self.reaction_species[SBML_DFS.SBO_TERM].isin(MINI_SBO_TO_NAME.keys())
        ]

        invalid_sbo_terms = self.reaction_species[
            ~self.reaction_species[SBML_DFS.SBO_TERM].isin(MINI_SBO_TO_NAME.keys())
        ]

        if not all(self.reaction_species[SBML_DFS.SBO_TERM].notnull()):
            raise ValueError("All reaction_species[SBML_DFS.SBO_TERM] must be not null")
        if invalid_sbo_terms.shape[0] == 0:
            logger.info("All sbo_terms were valid; nothing to update.")
            return

        logger.info(f"Updating {invalid_sbo_terms.shape[0]} reaction_species' sbo_term")

        # add missing/invalid terms based on stoichiometry
        invalid_sbo_terms.loc[
            invalid_sbo_terms[SBML_DFS.STOICHIOMETRY] < 0, SBML_DFS.SBO_TERM
        ] = MINI_SBO_FROM_NAME[SBOTERM_NAMES.REACTANT]

        invalid_sbo_terms.loc[
            invalid_sbo_terms[SBML_DFS.STOICHIOMETRY] > 0, SBML_DFS.SBO_TERM
        ] = MINI_SBO_FROM_NAME[SBOTERM_NAMES.PRODUCT]

        invalid_sbo_terms.loc[
            invalid_sbo_terms[SBML_DFS.STOICHIOMETRY] == 0, SBML_DFS.SBO_TERM
        ] = MINI_SBO_FROM_NAME[SBOTERM_NAMES.STIMULATOR]

        updated_reaction_species = pd.concat(
            [valid_sbo_terms, invalid_sbo_terms]
        ).sort_index()

        if self.reaction_species.shape[0] != updated_reaction_species.shape[0]:
            raise ValueError(
                f"Trying to overwrite {self.reaction_species.shape[0]} reaction_species with {updated_reaction_species.shape[0]}"
            )
        self.reaction_species = updated_reaction_species
        return

    def infer_uncompartmentalized_species_location(self):
        """
        Infer Uncompartmentalized Species Location

        If the compartment of a subset of compartmentalized species
        was not specified, infer an appropriate compartment from
        other members of reactions they participate in.

        This method modifies the SBML_dfs object in-place.

        Returns
        -------
        None (modifies SBML_dfs object in-place)
        """
        default_compartment = (
            self.compartmentalized_species.value_counts(SBML_DFS.C_ID)
            .rename("N")
            .reset_index()
            .sort_values("N", ascending=False)[SBML_DFS.C_ID][0]
        )
        if not isinstance(default_compartment, str):
            raise ValueError(
                "No default compartment could be found - compartment "
                "information may not be present"
            )

        # infer the compartments of species missing compartments
        missing_compartment_scids = self.compartmentalized_species[
            self.compartmentalized_species[SBML_DFS.C_ID].isnull()
        ].index.tolist()
        if len(missing_compartment_scids) == 0:
            logger.info(
                "All compartmentalized species have compartments, "
                "returning input SBML_dfs"
            )
            return self

        participating_reactions = (
            self.reaction_species[
                self.reaction_species[SBML_DFS.SC_ID].isin(missing_compartment_scids)
            ][SBML_DFS.R_ID]
            .unique()
            .tolist()
        )
        reaction_participants = self.reaction_species[
            self.reaction_species[SBML_DFS.R_ID].isin(participating_reactions)
        ].reset_index(drop=True)[[SBML_DFS.SC_ID, SBML_DFS.R_ID]]
        reaction_participants = reaction_participants.merge(
            self.compartmentalized_species[SBML_DFS.C_ID],
            left_on=SBML_DFS.SC_ID,
            right_index=True,
        )

        # find a default compartment to fall back on if all compartmental information is missing
        primary_reaction_compartment = (
            reaction_participants.value_counts([SBML_DFS.R_ID, SBML_DFS.C_ID])
            .rename("N")
            .reset_index()
            .sort_values("N", ascending=False)
            .groupby(SBML_DFS.R_ID)
            .first()[SBML_DFS.C_ID]
            .reset_index()
        )

        inferred_compartmentalization = (
            self.reaction_species[
                self.reaction_species[SBML_DFS.SC_ID].isin(missing_compartment_scids)
            ]
            .merge(primary_reaction_compartment)
            .value_counts([SBML_DFS.SC_ID, SBML_DFS.C_ID])
            .rename("N")
            .reset_index()
            .sort_values("N", ascending=False)
            .groupby(SBML_DFS.SC_ID)
            .first()
            .reset_index()[[SBML_DFS.SC_ID, SBML_DFS.C_ID]]
        )
        logger.info(
            f"{inferred_compartmentalization.shape[0]} species' compartmentalization inferred"
        )

        # define where a reaction is most likely to occur based on the compartmentalization of its participants
        species_with_unknown_compartmentalization = set(
            missing_compartment_scids
        ).difference(set(inferred_compartmentalization[SBML_DFS.SC_ID].tolist()))
        if len(species_with_unknown_compartmentalization) != 0:
            logger.warning(
                f"{len(species_with_unknown_compartmentalization)} "
                "species compartmentalization could not be inferred"
                " from other reaction participants. Their compartmentalization "
                f"will be set to the default of {default_compartment}"
            )

            inferred_compartmentalization = pd.concat(
                [
                    inferred_compartmentalization,
                    pd.DataFrame(
                        {
                            SBML_DFS.SC_ID: list(
                                species_with_unknown_compartmentalization
                            )
                        }
                    ).assign(c_id=default_compartment),
                ]
            )

        if len(missing_compartment_scids) != inferred_compartmentalization.shape[0]:
            raise ValueError(
                f"{inferred_compartmentalization.shape[0]} were inferred but {len(missing_compartment_scids)} are required"
            )

        updated_compartmentalized_species = pd.concat(
            [
                self.compartmentalized_species[
                    ~self.compartmentalized_species[SBML_DFS.C_ID].isnull()
                ],
                self.compartmentalized_species[
                    self.compartmentalized_species[SBML_DFS.C_ID].isnull()
                ]
                .drop(SBML_DFS.C_ID, axis=1)
                .merge(
                    inferred_compartmentalization,
                    left_index=True,
                    right_on=SBML_DFS.SC_ID,
                )
                .set_index(SBML_DFS.SC_ID),
            ]
        )

        if (
            updated_compartmentalized_species.shape[0]
            != self.compartmentalized_species.shape[0]
        ):
            raise ValueError(
                f"Trying to overwrite {self.compartmentalized_species.shape[0]}"
                " compartmentalized species with "
                f"{updated_compartmentalized_species.shape[0]}"
            )

        if any(updated_compartmentalized_species[SBML_DFS.C_ID].isnull()):
            raise ValueError("Some species compartments are still missing")

        self.compartmentalized_species = updated_compartmentalized_species
        return

    def name_compartmentalized_species(self):
        """
        Name Compartmentalized Species

        Rename compartmentalized species if they have the same
        name as their species. Modifies the SBML_dfs object in-place.

        Returns
        -------
        None (modifies SBML_dfs object in-place)
        """
        augmented_cspecies = self.compartmentalized_species.merge(
            self.species[SBML_DFS.S_NAME], left_on=SBML_DFS.S_ID, right_index=True
        ).merge(
            self.compartments[SBML_DFS.C_NAME], left_on=SBML_DFS.C_ID, right_index=True
        )
        augmented_cspecies[SBML_DFS.SC_NAME] = [
            f"{s} [{c}]" if sc == s else sc
            for sc, c, s in zip(
                augmented_cspecies[SBML_DFS.SC_NAME],
                augmented_cspecies[SBML_DFS.C_NAME],
                augmented_cspecies[SBML_DFS.S_NAME],
            )
        ]

        self.compartmentalized_species = augmented_cspecies.loc[
            :, self.schema[SBML_DFS.COMPARTMENTALIZED_SPECIES]["vars"]
        ]
        return

    def reaction_formulas(
        self, r_ids: Optional[Union[str, list[str]]] = None
    ) -> pd.Series:
        """
        Reaction Summary

        Return human-readable formulas for reactions.

        Parameters:
        ----------
        r_ids: [str], str or None
            Reaction IDs or None for all reactions

        Returns
        ----------
        formula_strs: pd.Series
        """

        validated_rids = self._validate_r_ids(r_ids)

        matching_reaction_species = self.reaction_species[
            self.reaction_species.r_id.isin(validated_rids)
        ].merge(
            self.compartmentalized_species, left_on=SBML_DFS.SC_ID, right_index=True
        )

        # split into within compartment and cross-compartment reactions
        r_id_compartment_counts = matching_reaction_species.groupby(SBML_DFS.R_ID)[
            SBML_DFS.C_ID
        ].nunique()

        # identify reactions which work across compartments
        r_id_cross_compartment = r_id_compartment_counts[r_id_compartment_counts > 1]
        # there species must be labelled with the sc_name to specify where a species exists
        if r_id_cross_compartment.shape[0] > 0:
            rxn_eqtn_cross_compartment = (
                matching_reaction_species[
                    matching_reaction_species[SBML_DFS.R_ID].isin(
                        r_id_cross_compartment.index
                    )
                ]
                .sort_values([SBML_DFS.SC_NAME])
                .groupby(SBML_DFS.R_ID)
                .apply(
                    lambda x: sbml_dfs_utils.construct_formula_string(
                        x, self.reactions, SBML_DFS.SC_NAME
                    )
                )
                .rename("r_formula_str")
            )
        else:
            rxn_eqtn_cross_compartment = None

        # identify reactions which occur within a single compartment; for these the reaction
        # can be labelled with the compartment and individual species can receive a more readable s_name
        r_id_within_compartment = r_id_compartment_counts[r_id_compartment_counts == 1]
        if r_id_within_compartment.shape[0] > 0:
            # add s_name
            augmented_matching_reaction_species = (
                matching_reaction_species[
                    matching_reaction_species[SBML_DFS.R_ID].isin(
                        r_id_within_compartment.index
                    )
                ]
                .merge(self.compartments, left_on=SBML_DFS.C_ID, right_index=True)
                .merge(self.species, left_on=SBML_DFS.S_ID, right_index=True)
                .sort_values([SBML_DFS.S_NAME])
            )
            # create formulas based on s_names of components
            rxn_eqtn_within_compartment = augmented_matching_reaction_species.groupby(
                [SBML_DFS.R_ID, SBML_DFS.C_NAME]
            ).apply(
                lambda x: sbml_dfs_utils.construct_formula_string(
                    x, self.reactions, SBML_DFS.S_NAME
                )
            )
            # add compartment for each reaction
            rxn_eqtn_within_compartment = pd.Series(
                [
                    y + ": " + x
                    for x, y in zip(
                        rxn_eqtn_within_compartment,
                        rxn_eqtn_within_compartment.index.get_level_values(
                            SBML_DFS.C_NAME
                        ),
                    )
                ],
                index=rxn_eqtn_within_compartment.index.get_level_values(SBML_DFS.R_ID),
            ).rename("r_formula_str")
        else:
            rxn_eqtn_within_compartment = None

        formula_strs = pd.concat(
            [rxn_eqtn_cross_compartment, rxn_eqtn_within_compartment]
        )

        return formula_strs

    def reaction_summaries(
        self, r_ids: Optional[Union[str, list[str]]] = None
    ) -> pd.DataFrame:
        """
        Reaction Summary

        Return a summary of reactions.

        Parameters:
        ----------
        r_ids: [str], str or None
            Reaction IDs or None for all reactions

        Returns
        ----------
        reaction_summaries_df: pd.DataFrame
            A table with r_id as an index and columns:
            - r_name: str, name of the reaction
            - r_formula_str: str, human-readable formula of the reaction
        """

        validated_rids = self._validate_r_ids(r_ids)

        participating_r_names = self.reactions.loc[validated_rids, SBML_DFS.R_NAME]
        participating_r_formulas = self.reaction_formulas(r_ids=validated_rids)
        reaction_summareis_df = pd.concat(
            [participating_r_names, participating_r_formulas], axis=1
        )

        return reaction_summareis_df

    def remove_compartmentalized_species(self, sc_ids: Iterable[str]):
        """
        Remove compartmentalized species and associated reactions.

        Starting with a set of compartmentalized species, determine which reactions
        should be removed based on their removal. Then remove these reactions,
        compartmentalized species, and species.

        Parameters
        ----------
        sc_ids : Iterable[str]
            IDs of compartmentalized species to remove
        """

        # find reactions which should be totally removed since they are losing critical species
        removed_reactions = self._find_underspecified_reactions_by_scids(sc_ids)
        self.remove_reactions(removed_reactions)

        self._remove_compartmentalized_species(sc_ids)

        # remove species (and their associated species data if all their cspecies have been lost)
        self._remove_unused_species()

    def remove_reactions(self, r_ids: Iterable[str], remove_species: bool = False):
        """
        Remove reactions from the model.

        Parameters
        ----------
        r_ids : Iterable[str]
            IDs of reactions to remove
        remove_species : bool, optional
            Whether to remove species that are no longer part of any reactions,
            by default False
        """
        # remove corresponding reactions_species
        self.reaction_species = self.reaction_species.query("r_id not in @r_ids")
        # remove reactions
        self.reactions = self.reactions.drop(index=list(r_ids))
        # remove reactions_data
        if hasattr(self, "reactions_data"):
            for k, data in self.reactions_data.items():
                self.reactions_data[k] = data.drop(index=list(r_ids))
        # remove species if requested
        if remove_species:
            self._remove_unused_cspecies()
            self._remove_unused_species()

    def remove_reactions_data(self, label: str):
        """
        Remove reactions data by label.
        """
        self._remove_entity_data(SBML_DFS.REACTIONS, label)

    def remove_species_data(self, label: str):
        """
        Remove species data by label.
        """
        self._remove_entity_data(SBML_DFS.SPECIES, label)

    def search_by_ids(
        self,
        id_table: pd.DataFrame,
        identifiers: Optional[Union[str, list, set]] = None,
        ontologies: Optional[Union[str, list, set]] = None,
        bqbs: Optional[Union[str, list, set]] = BQB_DEFINING_ATTRS_LOOSE
        + [BQB.HAS_PART],
    ) -> tuple[pd.DataFrame, pd.DataFrame]:
        """
        Find entities and identifiers matching a set of query IDs.

        Parameters
        ----------
        id_table : pd.DataFrame
            DataFrame containing identifier mappings
        identifiers : Optional[Union[str, list, set]], optional
            Identifiers to filter by, by default None
        ontologies : Optional[Union[str, list, set]], optional
            Ontologies to filter by, by default None
        bqbs : Optional[Union[str, list, set]], optional
            BQB terms to filter by, by default [BQB.IS, BQB.HAS_PART]

        Returns
        -------
        Tuple[pd.DataFrame, pd.DataFrame]
            - Matching entities
            - Matching identifiers

        Raises
        ------
        ValueError
            If entity_type is invalid or ontologies are invalid
        TypeError
            If ontologies is not a set
        """
        # validate inputs

        entity_type = sbml_dfs_utils.infer_entity_type(id_table)
        entity_table = self.get_table(entity_type, required_attributes={SCHEMA_DEFS.ID})
        entity_pk = self.schema[entity_type][SCHEMA_DEFS.PK]

        matching_identifiers = id_tables.filter_id_table(
            id_table=id_table, identifiers=identifiers, ontologies=ontologies, bqbs=bqbs
        )

        matching_keys = matching_identifiers[entity_pk].tolist()
        entity_subset = entity_table.loc[matching_keys]

        if matching_identifiers.shape[0] != entity_subset.shape[0]:
            raise ValueError(
                f"Some identifiers did not match to an entity for {entity_type}. "
                "This suggests that the identifiers and sbml_dfs are not in sync. "
                "Please create new identifiers with sbml_dfs.get_characteristic_species_ids() "
                "or sbml_dfs.get_identifiers()."
            )

        return entity_subset, matching_identifiers

    def search_by_name(
        self, name: str, entity_type: str, partial_match: bool = True
    ) -> pd.DataFrame:
        """
        Find entities by exact or partial name match.

        Parameters
        ----------
        name : str
            Name to search for
        entity_type : str
            Type of entity to search (e.g., 'species', 'reactions')
        partial_match : bool, optional
            Whether to allow partial string matches, by default True

        Returns
        -------
        pd.DataFrame
            Matching entities
        """
        entity_table = self.get_table(entity_type, required_attributes={"label"})
        label_attr = self.schema[entity_type]["label"]

        if partial_match:
            matches = entity_table.loc[
                entity_table[label_attr].str.contains(name, case=False)
            ]
        else:
            matches = entity_table.loc[entity_table[label_attr].str.lower() == name]
        return matches

    def select_species_data(self, species_data_table: str) -> pd.DataFrame:
        """
        Select a species data table from the SBML_dfs object.

        Parameters
        ----------
        species_data_table : str
            Name of the species data table to select

        Returns
        -------
        pd.DataFrame
            The selected species data table

        Raises
        ------
        ValueError
            If species_data_table is not found
        """
        # Check if species_data_table exists in sbml_dfs.species_data
        if species_data_table not in self.species_data:
            raise ValueError(
                f"species_data_table {species_data_table} not found in sbml_dfs.species_data. "
                f"Available tables: {self.species_data.keys()}"
            )

        # Get the species data
        return self.species_data[species_data_table]

    def species_status(self, s_id: str) -> pd.DataFrame:
        """
        Species Status

        Return all of the reactions a species participates in.

        Parameters:
        s_id: str
            A species ID

        Returns:
        pd.DataFrame, one row per reaction the species participates in
        with columns:
        - sc_name: str, name of the compartment the species participates in
        - stoichiometry: float, stoichiometry of the species in the reaction
        - r_name: str, name of the reaction
        - r_formula_str: str, human-readable formula of the reaction
        """

        if s_id not in self.species.index:
            raise ValueError(f"{s_id} not found in species table")

        matching_species = self.species.loc[s_id]

        if not isinstance(matching_species, pd.Series):
            raise ValueError(f"{s_id} did not match a single species")

        # find all rxns species participate in
        matching_compartmentalized_species = self.compartmentalized_species[
            self.compartmentalized_species.s_id.isin([s_id])
        ]

        rxns_participating = self.reaction_species[
            self.reaction_species.sc_id.isin(matching_compartmentalized_species.index)
        ]

        # find all participants in these rxns
        full_rxns_participating = self.reaction_species[
            self.reaction_species.r_id.isin(rxns_participating[SBML_DFS.R_ID])
        ].merge(
            self.compartmentalized_species, left_on=SBML_DFS.SC_ID, right_index=True
        )

        participating_rids = full_rxns_participating[SBML_DFS.R_ID].unique()
        reaction_descriptions = self.reaction_summaries(r_ids=participating_rids)

        status = (
            full_rxns_participating.loc[
                full_rxns_participating[SBML_DFS.SC_ID].isin(
                    matching_compartmentalized_species.index.values.tolist()
                ),
                [SBML_DFS.SC_NAME, SBML_DFS.STOICHIOMETRY, SBML_DFS.R_ID],
            ]
            .merge(reaction_descriptions, left_on=SBML_DFS.R_ID, right_index=True)
            .reset_index(drop=True)
            .drop(SBML_DFS.R_ID, axis=1)
        )

        return status

    def to_pickle(self, path: str) -> None:
        """
        Save the SBML_dfs to a pickle file.

        Parameters
        ----------
        path : str
            Path where to save the pickle file
        """
        utils.save_pickle(path, self)

    def validate(self):
        """
        Validate the SBML_dfs structure and relationships.

        Checks:
        - Schema existence
        - Required tables presence
        - Individual table structure
        - Primary key uniqueness
        - Foreign key relationships
        - Optional data table validity
        - Reaction species validity

        Raises
        ------
        ValueError
            If any validation check fails
        """

        if not hasattr(self, "schema"):
            raise ValueError("No schema found")

        required_tables = self._required_entities
        schema_tables = set(self.schema.keys())

        extra_tables = schema_tables.difference(required_tables)
        if len(extra_tables) != 0:
            logger.debug(
                f"{len(extra_tables)} unexpected tables found: "
                f"{', '.join(extra_tables)}"
            )

        missing_tables = required_tables.difference(schema_tables)
        if len(missing_tables) != 0:
            raise ValueError(
                f"Missing {len(missing_tables)} required tables: "
                f"{', '.join(missing_tables)}"
            )

        # check individual tables
        for table in required_tables:
            self._validate_table(table)

        # check whether pks and fks agree
        self._validate_pk_fk_correspondence()

        # check optional data tables:
        for k, v in self.species_data.items():
            try:
                self._validate_species_data(v)
            except ValueError as e:
                raise ValueError(f"species data {k} was invalid.") from e

        for k, v in self.reactions_data.items():
            try:
                self._validate_reactions_data(v)
            except ValueError as e:
                raise ValueError(f"reactions data {k} was invalid.") from e

        # validate reaction_species sbo_terms and stoi
        self._validate_reaction_species()

        # validate identifiers and sources
        self._validate_identifiers()
        self._validate_sources()

    def validate_and_resolve(self):
        """
        Validate and attempt to automatically fix common issues.

        This method iteratively:
        1. Attempts validation
        2. If validation fails, tries to resolve the issue
        3. Repeats until validation passes or issue cannot be resolved

        Raises
        ------
        ValueError
            If validation fails and cannot be automatically resolved
        """

        current_exception = None
        validated = False

        while not validated:
            try:
                self.validate()
                validated = True
            except Exception as e:
                e_str = str(e)
                if e_str == current_exception:
                    logger.warning(
                        "Automated resolution of an Exception was attempted but failed"
                    )
                    raise e

                # try to resolve
                self._attempt_resolve(e)

    # =============================================================================
    # PRIVATE METHODS (ALPHABETICAL ORDER)
    # =============================================================================

    def _attempt_resolve(self, e):
        str_e = str(e)
        if str_e == "compartmentalized_species included missing c_id values":
            logger.warning(str_e)
            logger.warning(
                "Attempting to resolve with infer_uncompartmentalized_species_location()"
            )
            self.infer_uncompartmentalized_species_location()
        elif re.search("sbo_terms were not defined", str_e):
            logger.warning(str_e)
            logger.warning("Attempting to resolve with infer_sbo_terms()")
            self.infer_sbo_terms()
        else:
            logger.warning(
                "An error occurred which could not be automatically resolved"
            )
            raise e

    @classmethod
    def _edgelist_assemble_sbml_model(
        cls,
        compartments: pd.DataFrame,
        species: pd.DataFrame,
        comp_species: pd.DataFrame,
        reactions: pd.DataFrame,
        reaction_species: pd.DataFrame,
        species_data,
        reactions_data,
        keep_species_data,
        keep_reactions_data,
        extra_columns: dict[str, list[str]],
    ) -> "SBML_dfs":
        """
        Assemble the final SBML_dfs object.

        Parameters
        ----------
        compartments : pd.DataFrame
            Processed compartments data
        species : pd.DataFrame
            Processed species data
        comp_species : pd.DataFrame
            Compartmentalized species data
        reactions : pd.DataFrame
            Reactions data
        reaction_species : pd.DataFrame
            Reaction species relationships
        species_data : pd.DataFrame
            Extra species data to include
        reactions_data : pd.DataFrame
            Extra reactions data to include
        keep_species_data : bool or str
            Label for species extra data
        keep_reactions_data : bool or str
            Label for reactions extra data
        extra_columns : dict
            Dictionary containing lists of extra column names

        Returns
        -------
        SBML_dfs
            Validated SBML data structure
        """
        sbml_tbl_dict = {
            SBML_DFS.COMPARTMENTS: compartments,
            SBML_DFS.SPECIES: species,
            SBML_DFS.COMPARTMENTALIZED_SPECIES: comp_species,
            SBML_DFS.REACTIONS: reactions,
            SBML_DFS.REACTION_SPECIES: reaction_species,
        }

        # Add extra data if requested
        if len(extra_columns[SBML_DFS.REACTIONS]) > 0:
            data_label = (
                keep_reactions_data
                if isinstance(keep_reactions_data, str)
                else "source"
            )
            sbml_tbl_dict[SBML_DFS.REACTIONS_DATA] = {data_label: reactions_data}

        if len(extra_columns[SBML_DFS.SPECIES]) > 0:
            data_label = (
                keep_species_data if isinstance(keep_species_data, str) else "source"
            )
            sbml_tbl_dict[SBML_DFS.SPECIES_DATA] = {data_label: species_data}

        sbml_model = cls(sbml_tbl_dict)
        sbml_model.validate()

        return sbml_model

    def _find_underspecified_reactions_by_scids(
        self, sc_ids: Iterable[str]
    ) -> set[str]:
        """
        Find Underspecified reactions

        Identify reactions which should be removed if a set of molecular species are removed
        from the system.

        Parameters
        ----------
        sc_ids : list[str]
            A list of compartmentalized species ids (sc_ids) which will be removed.

        Returns
        -------
        underspecified_reactions : set[str]
            A set of reactions which should be removed because they will not occur once
            "sc_ids" are removed.
        """
        updated_reaction_species = self.reaction_species.copy()
        updated_reaction_species["new"] = ~updated_reaction_species[
            SBML_DFS.SC_ID
        ].isin(sc_ids)
        updated_reaction_species = sbml_dfs_utils.add_sbo_role(updated_reaction_species)
        underspecified_reactions = sbml_dfs_utils.find_underspecified_reactions(
            updated_reaction_species
        )
        return underspecified_reactions

    def _get_unused_cspecies(self) -> set[str]:
        """Returns a set of compartmentalized species
        that are not part of any reactions"""
        sc_ids = set(self.compartmentalized_species.index) - set(
            self.reaction_species[SBML_DFS.SC_ID]
        )
        return sc_ids  # type: ignore

    def _get_unused_species(self) -> set[str]:
        """Returns a list of species that are not part of any reactions"""
        s_ids = set(self.species.index) - set(
            self.compartmentalized_species[SBML_DFS.S_ID]
        )
        return s_ids  # type: ignore

    def _remove_compartmentalized_species(self, sc_ids: Iterable[str]):
        """Removes compartmentalized species from the model

        This should not be directly used by the user, as it can lead to
        invalid reactions when removing species without a logic to decide
        if the reaction needs to be removed as well.

        Args:
            sc_ids (Iterable[str]): the compartmentalized species to remove
        """
        # Remove compartmentalized species
        self.compartmentalized_species = self.compartmentalized_species.drop(
            index=list(sc_ids)
        )
        # remove corresponding reactions_species
        self.reaction_species = self.reaction_species.query("sc_id not in @sc_ids")

    def _remove_entity_data(self, entity_type: str, label: str) -> None:
        """
        Remove data from species_data or reactions_data by table name and label.

        Parameters
        ----------
        entity_type : str
            Name of the table to remove data from ('species' or 'reactions')
        label : str
            Label of the data to remove

        Notes
        -----
        If the label does not exist, a warning will be logged that includes the existing labels.
        """
        if entity_type not in ENTITIES_W_DATA:
            raise ValueError("table_name must be either 'species' or 'reactions'")

        data_dict = getattr(self, ENTITIES_TO_ENTITY_DATA[entity_type])
        if label not in data_dict:
            existing_labels = list(data_dict.keys())
            logger.warning(
                f"Label '{label}' not found in {ENTITIES_TO_ENTITY_DATA[entity_type]}. "
                f"Existing labels: {existing_labels}"
            )
            return

        del data_dict[label]

    def _remove_species(self, s_ids: Iterable[str]):
        """Removes species from the model

        This should not be directly used by the user, as it can lead to
        invalid reactions when removing species without a logic to decide
        if the reaction needs to be removed as well.

        This removes the species and corresponding compartmentalized species and
        reactions_species.

        Args:
            s_ids (Iterable[str]): the species to remove
        """
        sc_ids = self.compartmentalized_species.query("s_id in @s_ids").index.tolist()
        self._remove_compartmentalized_species(sc_ids)
        # Remove species
        self.species = self.species.drop(index=list(s_ids))
        # remove data
        for k, data in self.species_data.items():
            self.species_data[k] = data.drop(index=list(s_ids))

    def _remove_unused_cspecies(self):
        """Removes compartmentalized species that are no
        longer part of any reactions"""
        sc_ids = self._get_unused_cspecies()
        self._remove_compartmentalized_species(sc_ids)

    def _remove_unused_species(self):
        """Removes species that are no longer part of any
        compartmentalized species"""
        s_ids = self._get_unused_species()
        self._remove_species(s_ids)

    def _validate_identifiers(self):
        """
        Validate identifiers in the model

        Iterates through all tables and checks if the identifier columns are valid.

        Raises:
            ValueError: missing identifiers in the table
        """

        SCHEMA = SBML_DFS_SCHEMA.SCHEMA
        for table in SBML_DFS_SCHEMA.SCHEMA.keys():
            if "id" not in SCHEMA[table].keys():
                continue
            id_series = self.get_table(table)[SCHEMA[table]["id"]]
            if id_series.isna().sum() > 0:
                missing_ids = id_series[id_series.isna()].index
                raise ValueError(
                    f"{table} has {len(missing_ids)} missing ids: {missing_ids}"
                )

    def _validate_pk_fk_correspondence(self):
        """
        Check whether primary keys and foreign keys agree for all tables in the schema.
        Raises ValueError if any correspondence fails.
        """

        pk_df = pd.DataFrame(
            [{"pk_table": k, "key": v["pk"]} for k, v in self.schema.items()]
        )

        fk_df = (
            pd.DataFrame(
                [
                    {"fk_table": k, "fk": v["fk"]}
                    for k, v in self.schema.items()
                    if "fk" in v.keys()
                ]
            )
            .set_index("fk_table")["fk"]
            .apply(pd.Series)
            .reset_index()
            .melt(id_vars="fk_table")
            .drop(["variable"], axis=1)
            .rename(columns={"value": "key"})
        )

        pk_fk_correspondences = pk_df.merge(fk_df)

        for i in range(0, pk_fk_correspondences.shape[0]):
            pk_table_keys = set(
                getattr(self, pk_fk_correspondences["pk_table"][i]).index.tolist()
            )
            if None in pk_table_keys:
                raise ValueError(
                    f"{pk_fk_correspondences['pk_table'][i]} had "
                    "missing values in its index"
                )

            fk_table_keys = set(
                getattr(self, pk_fk_correspondences["fk_table"][i]).loc[
                    :, pk_fk_correspondences["key"][i]
                ]
            )
            if None in fk_table_keys:
                raise ValueError(
                    f"{pk_fk_correspondences['fk_table'][i]} included "
                    f"missing {pk_fk_correspondences['key'][i]} values"
                )

            # all foreign keys need to match a primary key
            extra_fks = fk_table_keys.difference(pk_table_keys)
            if len(extra_fks) != 0:
                raise ValueError(
                    f"{len(extra_fks)} distinct "
                    f"{pk_fk_correspondences['key'][i]} values were"
                    f" found in {pk_fk_correspondences['fk_table'][i]} "
                    f"but missing from {pk_fk_correspondences['pk_table'][i]}."
                    " All foreign keys must have a matching primary key.\n\n"
                    f"Extra key are: {', '.join(extra_fks)}"
                )

    def _validate_r_ids(self, r_ids: Optional[Union[str, list[str]]]) -> list[str]:

        if isinstance(r_ids, str):
            r_ids = [r_ids]

        if r_ids is None:
            return self.reactions.index.tolist()
        else:
            if not all(r_id in self.reactions.index for r_id in r_ids):
                raise ValueError(f"Reaction IDs {r_ids} not found in reactions table")

            return r_ids

    def _validate_reaction_species(self):
        if not all(self.reaction_species[SBML_DFS.STOICHIOMETRY].notnull()):
            raise ValueError(
                "All reaction_species[SBML_DFS.STOICHIOMETRY] must be not null"
            )

        # test for null SBO terms
        n_null_sbo_terms = sum(self.reaction_species[SBML_DFS.SBO_TERM].isnull())
        if n_null_sbo_terms != 0:
            raise ValueError(
                f"{n_null_sbo_terms} sbo_terms were None; all terms should be defined"
            )

        # find invalid SBO terms
        sbo_counts = self.reaction_species.value_counts(SBML_DFS.SBO_TERM)
        invalid_sbo_term_counts = sbo_counts[
            ~sbo_counts.index.isin(MINI_SBO_TO_NAME.keys())
        ]

        if invalid_sbo_term_counts.shape[0] != 0:
            invalid_sbo_counts_str = ", ".join(
                [f"{k} (N={v})" for k, v in invalid_sbo_term_counts.to_dict().items()]
            )
            raise ValueError(
                f"{invalid_sbo_term_counts.shape[0]} sbo_terms were not "
                f"defined {invalid_sbo_counts_str}"
            )

    def _validate_reactions_data(self, reactions_data_table: pd.DataFrame):
        """Validates reactions data attribute

        Args:
            reactions_data_table (pd.DataFrame): a reactions data table

        Raises:
            ValueError: r_id not index name
            ValueError: r_id index contains duplicates
            ValueError: r_id not in reactions table
        """
        sbml_dfs_utils._validate_matching_data(reactions_data_table, self.reactions)

    def _validate_sources(self):
        """
        Validate sources in the model

        Iterates through all tables and checks if the source columns are valid.

        Raises:
            ValueError: missing sources in the table
        """

        SCHEMA = SBML_DFS_SCHEMA.SCHEMA
        for table in SBML_DFS_SCHEMA.SCHEMA.keys():
            if "source" not in SCHEMA[table].keys():
                continue
            source_series = self.get_table(table)[SCHEMA[table]["source"]]
            if source_series.isna().sum() > 0:
                missing_sources = source_series[source_series.isna()].index
                raise ValueError(
                    f"{table} has {len(missing_sources)} missing sources: {missing_sources}"
                )

    def _validate_species_data(self, species_data_table: pd.DataFrame):
        """Validates species data attribute

        Args:
            species_data_table (pd.DataFrame): a species data table

        Raises:
            ValueError: s_id not index name
            ValueError: s_id index contains duplicates
            ValueError: s_id not in species table
        """
        sbml_dfs_utils._validate_matching_data(species_data_table, self.species)

    def _validate_table(self, table_name: str) -> None:
        """
        Validate a table in this SBML_dfs object against its schema.

        This is an internal method that validates a table that is part of this SBML_dfs
        object against the schema stored in self.schema.

        Parameters
        ----------
        table : str
            Name of the table to validate

        Raises
        ------
        ValueError
            If the table does not conform to its schema
        """
        table_data = getattr(self, table_name)

<<<<<<< HEAD
        sbml_dfs_utils.validate_sbml_dfs_table(table_data, table_name)
=======
        sbml_dfs_utils.validate_sbml_dfs_table(table_data, table_name)


def sbml_dfs_from_edgelist(
    interaction_edgelist: pd.DataFrame,
    species_df: pd.DataFrame,
    compartments_df: pd.DataFrame,
    model_source: source.Source,
    interaction_edgelist_defaults: dict[str, Any] = INTERACTION_EDGELIST_DEFAULTS,
    keep_species_data: bool | str = False,
    keep_reactions_data: bool | str = False,
) -> SBML_dfs:
    """
    Create SBML_dfs from interaction edgelist.

    Combines a set of molecular interactions into a mechanistic SBML_dfs model
    by processing interaction data, species information, and compartment definitions.

    Parameters
    ----------
    interaction_edgelist : pd.DataFrame
        Table containing molecular interactions with columns:
        - upstream_name : str, matches "s_name" from species_df
        - downstream_name : str, matches "s_name" from species_df
        - r_name : str, name for the interaction
        - r_Identifiers : identifiers.Identifiers, supporting identifiers
        - upstream_compartment : str, matches "c_name" from compartments_df
        - downstream_compartment : str, matches "c_name" from compartments_df
        - upstream_sbo_term_name : str, SBO term defining interaction type
        - downstream_sbo_term_name : str, SBO term defining interaction type
        - upstream_stoichiometry : float, stoichiometry of upstream species
        - downstream_stoichiometry : float, stoichiometry of downstream species
        - r_isreversible : bool, whether reaction is reversible
    species_df : pd.DataFrame
        Table defining molecular species with columns:
        - s_name : str, name of molecular species
        - s_Identifiers : identifiers.Identifiers, species identifiers
    compartments_df : pd.DataFrame
        Table defining compartments with columns:
        - c_name : str, name of compartment
        - c_Identifiers : identifiers.Identifiers, compartment identifiers
    model_source : source.Source
        Source annotations for the data source
    interaction_edgelist_defaults : dict[str, Any], default INTERACTION_EDGELIST_DEFAULTS
        Default values for interaction edgelist columns
    keep_species_data : bool or str, default False
        Whether to preserve extra species columns. If True, saves as 'source' label.
        If string, uses as custom label. If False, discards extra data.
    keep_reactions_data : bool or str, default False
        Whether to preserve extra reaction columns. If True, saves as 'source' label.
        If string, uses as custom label. If False, discards extra data.

    Returns
    -------
    SBML_dfs
        Validated SBML data structure containing compartments, species,
        compartmentalized species, reactions, and reaction species tables.
    """

    # organize source info
    if not isinstance(model_source, source.Source):
        raise ValueError("model_source must be a source.Source object")

    # Validate that interaction_edgelist_defaults is a dictionary
    if not isinstance(interaction_edgelist_defaults, dict):
        raise TypeError(
            f"interaction_edgelist_defaults must be a dictionary, got {type(interaction_edgelist_defaults)}"
        )

    # set default entity-level source
    interaction_source = source.Source.empty()

    # 0. Add defaults to interaction edgelist
    interaction_edgelist_with_defaults = sbml_dfs_utils._add_edgelist_defaults(
        interaction_edgelist, interaction_edgelist_defaults
    )

    # 1. Validate inputs
    sbml_dfs_utils._edgelist_validate_inputs(
        interaction_edgelist_with_defaults, species_df, compartments_df
    )

    # 2. Identify which extra columns to preserve
    extra_columns = sbml_dfs_utils._edgelist_identify_extra_columns(
        interaction_edgelist_with_defaults,
        species_df,
        keep_reactions_data,
        keep_species_data,
    )

    # 3. Process compartments and species tables
    processed_compartments = sbml_dfs_utils._edgelist_process_compartments(
        compartments_df, interaction_source
    )
    processed_species, species_data = sbml_dfs_utils._edgelist_process_species(
        species_df, interaction_source, extra_columns[SBML_DFS.SPECIES]
    )

    # 4. Create compartmentalized species
    comp_species = sbml_dfs_utils._edgelist_create_compartmentalized_species(
        interaction_edgelist_with_defaults,
        processed_species,
        processed_compartments,
        interaction_source,
    )

    # 5. Create reactions and reaction species
    reactions, reaction_species, reactions_data = (
        sbml_dfs_utils._edgelist_create_reactions_and_species(
            interaction_edgelist_with_defaults,
            comp_species,
            processed_species,
            processed_compartments,
            interaction_source,
            extra_columns[SBML_DFS.REACTIONS],
        )
    )

    # 6. Assemble final SBML_dfs object
    sbml_dfs = _edgelist_assemble_sbml_model(
        compartments=processed_compartments,
        species=processed_species,
        comp_species=comp_species,
        reactions=reactions,
        reaction_species=reaction_species,
        species_data=species_data,
        reactions_data=reactions_data,
        keep_species_data=keep_species_data,
        keep_reactions_data=keep_reactions_data,
        extra_columns=extra_columns,
        model_source=model_source,
    )

    return sbml_dfs


def _edgelist_assemble_sbml_model(
    compartments: pd.DataFrame,
    species: pd.DataFrame,
    comp_species: pd.DataFrame,
    reactions: pd.DataFrame,
    reaction_species: pd.DataFrame,
    species_data: pd.DataFrame,
    reactions_data: pd.DataFrame,
    keep_species_data: Union[bool, str],
    keep_reactions_data: Union[bool, str],
    extra_columns: dict[str, list[str]],
    model_source: source.Source,
) -> SBML_dfs:
    """
    Assemble the final SBML_dfs object.

    Parameters
    ----------
    compartments : pd.DataFrame
        Processed compartments data
    species : pd.DataFrame
        Processed species data
    comp_species : pd.DataFrame
        Compartmentalized species data
    reactions : pd.DataFrame
        Reactions data
    reaction_species : pd.DataFrame
        Reaction species relationships
    species_data : pd.DataFrame
        Extra species data to include
    reactions_data : pd.DataFrame
        Extra reactions data to include
    keep_species_data : bool or str
        Label for species extra data
    keep_reactions_data : bool or str
        Label for reactions extra data
    extra_columns : dict
        Dictionary containing lists of extra column names

    Returns
    -------
    SBML_dfs
        Validated SBML data structure
    """
    sbml_tbl_dict = {
        SBML_DFS.COMPARTMENTS: compartments,
        SBML_DFS.SPECIES: species,
        SBML_DFS.COMPARTMENTALIZED_SPECIES: comp_species,
        SBML_DFS.REACTIONS: reactions,
        SBML_DFS.REACTION_SPECIES: reaction_species,
    }

    # Add extra data if requested
    if len(extra_columns[SBML_DFS.REACTIONS]) > 0:
        data_label = (
            keep_reactions_data if isinstance(keep_reactions_data, str) else "source"
        )
        sbml_tbl_dict[SBML_DFS.REACTIONS_DATA] = {data_label: reactions_data}

    if len(extra_columns[SBML_DFS.SPECIES]) > 0:
        data_label = (
            keep_species_data if isinstance(keep_species_data, str) else "source"
        )
        sbml_tbl_dict[SBML_DFS.SPECIES_DATA] = {data_label: species_data}

    sbml_model = SBML_dfs(sbml_tbl_dict, model_source)
    sbml_model.validate()

    return sbml_model
>>>>>>> 75d6c475
<|MERGE_RESOLUTION|>--- conflicted
+++ resolved
@@ -411,7 +411,7 @@
         interaction_edgelist: pd.DataFrame,
         species_df: pd.DataFrame,
         compartments_df: pd.DataFrame,
-        interaction_source: source.Source = source.Source(init=True),
+        model_source: source.Source,
         interaction_edgelist_defaults: dict[str, Any] = INTERACTION_EDGELIST_DEFAULTS,
         keep_species_data: bool | str = False,
         keep_reactions_data: bool | str = False,
@@ -432,7 +432,10 @@
             - r_Identifiers : identifiers.Identifiers, supporting identifiers
             - upstream_compartment : str, matches "c_name" from compartments_df
             - downstream_compartment : str, matches "c_name" from compartments_df
-            - sbo_term_upstream : str, SBO term defining interaction type
+            - upstream_sbo_term_name : str, SBO term defining interaction type
+            - downstream_sbo_term_name : str, SBO term defining interaction type
+            - upstream_stoichiometry : float, stoichiometry of upstream species
+            - downstream_stoichiometry : float, stoichiometry of downstream species
             - r_isreversible : bool, whether reaction is reversible
         species_df : pd.DataFrame
             Table defining molecular species with columns:
@@ -442,8 +445,8 @@
             Table defining compartments with columns:
             - c_name : str, name of compartment
             - c_Identifiers : identifiers.Identifiers, compartment identifiers
-        interaction_source : source.Source
-            Source object linking model entities to interaction source
+        model_source : source.Source
+            Source annotations for the data source
         interaction_edgelist_defaults : dict[str, Any], default INTERACTION_EDGELIST_DEFAULTS
             Default values for interaction edgelist columns
         keep_species_data : bool or str, default False
@@ -459,6 +462,19 @@
             Validated SBML data structure containing compartments, species,
             compartmentalized species, reactions, and reaction species tables.
         """
+
+        # organize source info
+        if not isinstance(model_source, source.Source):
+            raise ValueError("model_source must be a source.Source object")
+
+        # Validate that interaction_edgelist_defaults is a dictionary
+        if not isinstance(interaction_edgelist_defaults, dict):
+            raise TypeError(
+                f"interaction_edgelist_defaults must be a dictionary, got {type(interaction_edgelist_defaults)}"
+            )
+
+        # set default entity-level source
+        interaction_source = source.Source.empty()
 
         # 0. Add defaults to interaction edgelist
         interaction_edgelist_with_defaults = sbml_dfs_utils._add_edgelist_defaults(
@@ -508,16 +524,17 @@
 
         # 6. Assemble final SBML_dfs object
         sbml_dfs = cls._edgelist_assemble_sbml_model(
-            processed_compartments,
-            processed_species,
-            comp_species,
-            reactions,
-            reaction_species,
-            species_data,
-            reactions_data,
-            keep_species_data,
-            keep_reactions_data,
-            extra_columns,
+            compartments=processed_compartments,
+            species=processed_species,
+            comp_species=comp_species,
+            reactions=reactions,
+            reaction_species=reaction_species,
+            species_data=species_data,
+            reactions_data=reactions_data,
+            keep_species_data=keep_species_data,
+            keep_reactions_data=keep_reactions_data,
+            extra_columns=extra_columns,
+            model_source=model_source,
         )
 
         return sbml_dfs
@@ -1736,11 +1753,12 @@
         comp_species: pd.DataFrame,
         reactions: pd.DataFrame,
         reaction_species: pd.DataFrame,
-        species_data,
-        reactions_data,
-        keep_species_data,
-        keep_reactions_data,
+        species_data: pd.DataFrame,
+        reactions_data: pd.DataFrame,
+        keep_species_data: Union[bool, str],
+        keep_reactions_data: Union[bool, str],
         extra_columns: dict[str, list[str]],
+        model_source: source.Source,
     ) -> "SBML_dfs":
         """
         Assemble the final SBML_dfs object.
@@ -1784,9 +1802,7 @@
         # Add extra data if requested
         if len(extra_columns[SBML_DFS.REACTIONS]) > 0:
             data_label = (
-                keep_reactions_data
-                if isinstance(keep_reactions_data, str)
-                else "source"
+                keep_reactions_data if isinstance(keep_reactions_data, str) else "source"
             )
             sbml_tbl_dict[SBML_DFS.REACTIONS_DATA] = {data_label: reactions_data}
 
@@ -1796,10 +1812,10 @@
             )
             sbml_tbl_dict[SBML_DFS.SPECIES_DATA] = {data_label: species_data}
 
-        sbml_model = cls(sbml_tbl_dict)
-        sbml_model.validate()
-
-        return sbml_model
+        sbml_dfs = cls(sbml_tbl_dict, model_source)
+        sbml_dfs.validate()
+
+        return sbml_dfs
 
     def _find_underspecified_reactions_by_scids(
         self, sc_ids: Iterable[str]
@@ -2114,212 +2130,4 @@
         """
         table_data = getattr(self, table_name)
 
-<<<<<<< HEAD
-        sbml_dfs_utils.validate_sbml_dfs_table(table_data, table_name)
-=======
-        sbml_dfs_utils.validate_sbml_dfs_table(table_data, table_name)
-
-
-def sbml_dfs_from_edgelist(
-    interaction_edgelist: pd.DataFrame,
-    species_df: pd.DataFrame,
-    compartments_df: pd.DataFrame,
-    model_source: source.Source,
-    interaction_edgelist_defaults: dict[str, Any] = INTERACTION_EDGELIST_DEFAULTS,
-    keep_species_data: bool | str = False,
-    keep_reactions_data: bool | str = False,
-) -> SBML_dfs:
-    """
-    Create SBML_dfs from interaction edgelist.
-
-    Combines a set of molecular interactions into a mechanistic SBML_dfs model
-    by processing interaction data, species information, and compartment definitions.
-
-    Parameters
-    ----------
-    interaction_edgelist : pd.DataFrame
-        Table containing molecular interactions with columns:
-        - upstream_name : str, matches "s_name" from species_df
-        - downstream_name : str, matches "s_name" from species_df
-        - r_name : str, name for the interaction
-        - r_Identifiers : identifiers.Identifiers, supporting identifiers
-        - upstream_compartment : str, matches "c_name" from compartments_df
-        - downstream_compartment : str, matches "c_name" from compartments_df
-        - upstream_sbo_term_name : str, SBO term defining interaction type
-        - downstream_sbo_term_name : str, SBO term defining interaction type
-        - upstream_stoichiometry : float, stoichiometry of upstream species
-        - downstream_stoichiometry : float, stoichiometry of downstream species
-        - r_isreversible : bool, whether reaction is reversible
-    species_df : pd.DataFrame
-        Table defining molecular species with columns:
-        - s_name : str, name of molecular species
-        - s_Identifiers : identifiers.Identifiers, species identifiers
-    compartments_df : pd.DataFrame
-        Table defining compartments with columns:
-        - c_name : str, name of compartment
-        - c_Identifiers : identifiers.Identifiers, compartment identifiers
-    model_source : source.Source
-        Source annotations for the data source
-    interaction_edgelist_defaults : dict[str, Any], default INTERACTION_EDGELIST_DEFAULTS
-        Default values for interaction edgelist columns
-    keep_species_data : bool or str, default False
-        Whether to preserve extra species columns. If True, saves as 'source' label.
-        If string, uses as custom label. If False, discards extra data.
-    keep_reactions_data : bool or str, default False
-        Whether to preserve extra reaction columns. If True, saves as 'source' label.
-        If string, uses as custom label. If False, discards extra data.
-
-    Returns
-    -------
-    SBML_dfs
-        Validated SBML data structure containing compartments, species,
-        compartmentalized species, reactions, and reaction species tables.
-    """
-
-    # organize source info
-    if not isinstance(model_source, source.Source):
-        raise ValueError("model_source must be a source.Source object")
-
-    # Validate that interaction_edgelist_defaults is a dictionary
-    if not isinstance(interaction_edgelist_defaults, dict):
-        raise TypeError(
-            f"interaction_edgelist_defaults must be a dictionary, got {type(interaction_edgelist_defaults)}"
-        )
-
-    # set default entity-level source
-    interaction_source = source.Source.empty()
-
-    # 0. Add defaults to interaction edgelist
-    interaction_edgelist_with_defaults = sbml_dfs_utils._add_edgelist_defaults(
-        interaction_edgelist, interaction_edgelist_defaults
-    )
-
-    # 1. Validate inputs
-    sbml_dfs_utils._edgelist_validate_inputs(
-        interaction_edgelist_with_defaults, species_df, compartments_df
-    )
-
-    # 2. Identify which extra columns to preserve
-    extra_columns = sbml_dfs_utils._edgelist_identify_extra_columns(
-        interaction_edgelist_with_defaults,
-        species_df,
-        keep_reactions_data,
-        keep_species_data,
-    )
-
-    # 3. Process compartments and species tables
-    processed_compartments = sbml_dfs_utils._edgelist_process_compartments(
-        compartments_df, interaction_source
-    )
-    processed_species, species_data = sbml_dfs_utils._edgelist_process_species(
-        species_df, interaction_source, extra_columns[SBML_DFS.SPECIES]
-    )
-
-    # 4. Create compartmentalized species
-    comp_species = sbml_dfs_utils._edgelist_create_compartmentalized_species(
-        interaction_edgelist_with_defaults,
-        processed_species,
-        processed_compartments,
-        interaction_source,
-    )
-
-    # 5. Create reactions and reaction species
-    reactions, reaction_species, reactions_data = (
-        sbml_dfs_utils._edgelist_create_reactions_and_species(
-            interaction_edgelist_with_defaults,
-            comp_species,
-            processed_species,
-            processed_compartments,
-            interaction_source,
-            extra_columns[SBML_DFS.REACTIONS],
-        )
-    )
-
-    # 6. Assemble final SBML_dfs object
-    sbml_dfs = _edgelist_assemble_sbml_model(
-        compartments=processed_compartments,
-        species=processed_species,
-        comp_species=comp_species,
-        reactions=reactions,
-        reaction_species=reaction_species,
-        species_data=species_data,
-        reactions_data=reactions_data,
-        keep_species_data=keep_species_data,
-        keep_reactions_data=keep_reactions_data,
-        extra_columns=extra_columns,
-        model_source=model_source,
-    )
-
-    return sbml_dfs
-
-
-def _edgelist_assemble_sbml_model(
-    compartments: pd.DataFrame,
-    species: pd.DataFrame,
-    comp_species: pd.DataFrame,
-    reactions: pd.DataFrame,
-    reaction_species: pd.DataFrame,
-    species_data: pd.DataFrame,
-    reactions_data: pd.DataFrame,
-    keep_species_data: Union[bool, str],
-    keep_reactions_data: Union[bool, str],
-    extra_columns: dict[str, list[str]],
-    model_source: source.Source,
-) -> SBML_dfs:
-    """
-    Assemble the final SBML_dfs object.
-
-    Parameters
-    ----------
-    compartments : pd.DataFrame
-        Processed compartments data
-    species : pd.DataFrame
-        Processed species data
-    comp_species : pd.DataFrame
-        Compartmentalized species data
-    reactions : pd.DataFrame
-        Reactions data
-    reaction_species : pd.DataFrame
-        Reaction species relationships
-    species_data : pd.DataFrame
-        Extra species data to include
-    reactions_data : pd.DataFrame
-        Extra reactions data to include
-    keep_species_data : bool or str
-        Label for species extra data
-    keep_reactions_data : bool or str
-        Label for reactions extra data
-    extra_columns : dict
-        Dictionary containing lists of extra column names
-
-    Returns
-    -------
-    SBML_dfs
-        Validated SBML data structure
-    """
-    sbml_tbl_dict = {
-        SBML_DFS.COMPARTMENTS: compartments,
-        SBML_DFS.SPECIES: species,
-        SBML_DFS.COMPARTMENTALIZED_SPECIES: comp_species,
-        SBML_DFS.REACTIONS: reactions,
-        SBML_DFS.REACTION_SPECIES: reaction_species,
-    }
-
-    # Add extra data if requested
-    if len(extra_columns[SBML_DFS.REACTIONS]) > 0:
-        data_label = (
-            keep_reactions_data if isinstance(keep_reactions_data, str) else "source"
-        )
-        sbml_tbl_dict[SBML_DFS.REACTIONS_DATA] = {data_label: reactions_data}
-
-    if len(extra_columns[SBML_DFS.SPECIES]) > 0:
-        data_label = (
-            keep_species_data if isinstance(keep_species_data, str) else "source"
-        )
-        sbml_tbl_dict[SBML_DFS.SPECIES_DATA] = {data_label: species_data}
-
-    sbml_model = SBML_dfs(sbml_tbl_dict, model_source)
-    sbml_model.validate()
-
-    return sbml_model
->>>>>>> 75d6c475
+        sbml_dfs_utils.validate_sbml_dfs_table(table_data, table_name)
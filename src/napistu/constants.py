--- conflicted
+++ resolved
@@ -351,8 +351,6 @@
 
 CPR_PATH_REQ_VARS = {CPR_EDGELIST.SC_ID_ORIGIN, CPR_EDGELIST.SC_ID_DEST}
 
-<<<<<<< HEAD
-=======
 FEATURE_ID_VAR_DEFAULT = "feature_id"
 
 RESOLVE_MATCHES_AGGREGATORS = SimpleNamespace(
@@ -365,7 +363,6 @@
 
 DEFAULT_WT_TRANS = "identity"
 
->>>>>>> 129c2eab
 DEFINED_WEIGHT_TRANSFORMATION = {
     DEFAULT_WT_TRANS: "_wt_transformation_identity",
     "string": "_wt_transformation_string",

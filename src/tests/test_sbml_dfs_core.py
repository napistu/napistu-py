--- conflicted
+++ resolved
@@ -106,11 +106,7 @@
 
 def test_sbml_dfs_from_dict_required(sbml_dfs, model_source_stub):
     val_dict = {k: getattr(sbml_dfs, k) for k in sbml_dfs._required_entities}
-<<<<<<< HEAD
-    sbml_dfs2 = SBML_dfs(val_dict)
-=======
-    sbml_dfs2 = sbml_dfs_core.SBML_dfs(val_dict, model_source_stub)
->>>>>>> 75d6c475
+    sbml_dfs2 = SBML_dfs(val_dict, model_source_stub)
     sbml_dfs2.validate()
 
     for k in sbml_dfs._required_entities:
@@ -302,14 +298,10 @@
 
     # invalid identifiers still create a valid sbml_dfs
     sbml_w_bad_ids = sbml.SBML(sbml_w_bad_ids_path)
-<<<<<<< HEAD
-    assert isinstance(SBML_dfs(sbml_w_bad_ids), SBML_dfs)
-=======
     assert isinstance(
-        sbml_dfs_core.SBML_dfs(sbml_w_bad_ids, model_source_stub),
-        sbml_dfs_core.SBML_dfs,
-    )
->>>>>>> 75d6c475
+        SBML_dfs(sbml_w_bad_ids, model_source_stub),
+        SBML_dfs,
+    )
 
 
 def test_get_table(sbml_dfs):
@@ -601,13 +593,9 @@
     """Test basic SBML_dfs creation from edgelist."""
     interaction_edgelist, species_df, compartments_df = test_data
 
-<<<<<<< HEAD
-    result = SBML_dfs.from_edgelist(interaction_edgelist, species_df, compartments_df)
-=======
-    result = sbml_dfs_core.sbml_dfs_from_edgelist(
+    result = SBML_dfs.from_edgelist(
         interaction_edgelist, species_df, compartments_df, model_source_stub
     )
->>>>>>> 75d6c475
 
     assert isinstance(result, SBML_dfs)
     assert len(result.species) == 3
@@ -642,13 +630,9 @@
     """Test compartmentalized species naming convention."""
     interaction_edgelist, species_df, compartments_df = test_data
 
-<<<<<<< HEAD
-    result = SBML_dfs.from_edgelist(interaction_edgelist, species_df, compartments_df)
-=======
-    result = sbml_dfs_core.sbml_dfs_from_edgelist(
+    result = SBML_dfs.from_edgelist(
         interaction_edgelist, species_df, compartments_df, model_source_stub
     )
->>>>>>> 75d6c475
 
     comp_names = result.compartmentalized_species[SBML_DFS.SC_NAME].tolist()
     assert "TP53 [nucleus]" in comp_names

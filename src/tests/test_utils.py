from __future__ import annotations

import gzip
import os
from datetime import datetime
from unittest.mock import Mock
from unittest.mock import patch

import numpy as np
import pandas as pd
import pytest
from napistu import utils
from fs.tarfs import TarFS
from fs.zipfs import ZipFS
from google.cloud import storage
from pytest import fixture
from testcontainers.core.container import DockerContainer

from napistu.utils import drop_extra_cols


@fixture(scope="session")
def gcs_storage():
    """A container running a GCS emulator"""
    with (
        DockerContainer("fsouza/fake-gcs-server:1.44")
        .with_bind_ports(4443, 4443)
        .with_command("-scheme http -backend memory")
    ) as gcs:
        os.environ["STORAGE_EMULATOR_HOST"] = "http://0.0.0.0:4443"
        yield gcs


@fixture
def gcs_bucket_name(gcs_storage):
    bucket_name = f"testbucket-{datetime.now().strftime('%Y%m%d%H%M%S%f')}"
    return bucket_name


@fixture
def gcs_bucket(gcs_bucket_name):
    """A GCS bucket"""
    client = storage.Client()
    client.create_bucket(gcs_bucket_name)
    bucket = client.bucket(gcs_bucket_name)
    yield bucket
    bucket.delete(force=True)


@fixture
def gcs_bucket_uri(gcs_bucket, gcs_bucket_name):
    return f"gs://{gcs_bucket_name}"


@fixture
def gcs_bucket_subdir_uri(gcs_bucket_uri):
    return f"{gcs_bucket_uri}/testdir"


@fixture
def tmp_new_subdir(tmp_path):
    """An empty temporary directory"""
    return tmp_path / "test_dir"


def create_blob(bucket, blob_name, content=b"test"):
    # create the marker file
    bucket.blob(blob_name).upload_from_string(content)


def test_get_source_base_and_path_gcs():
    source_base, source_path = utils.get_source_base_and_path(
        "gs://cpr-ml-dev-us-east1/cpr/tests/test_data/pw_index.tsv"
    )
    assert source_base == "gs://cpr-ml-dev-us-east1"
    assert source_path == "cpr/tests/test_data/pw_index.tsv"


def test_get_source_base_and_path_local():
    source_base, source_path = utils.get_source_base_and_path(
        "/test_data/bla/pw_index.tsv"
    )
    assert source_base == "/test_data/bla"
    assert source_path == "pw_index.tsv"


def test_get_source_base_and_path_local_rel():
    source_base, source_path = utils.get_source_base_and_path(
        "./test_data/bla/pw_index.tsv"
    )
    assert source_base == "./test_data/bla"
    assert source_path == "pw_index.tsv"


def test_get_source_base_and_path_local_direct():
    source_base, source_path = utils.get_source_base_and_path("pw_index.tsv")
    assert source_base == ""
    assert source_path == "pw_index.tsv"


def test_initialize_dir_new(tmp_new_subdir):
    utils.initialize_dir(tmp_new_subdir, overwrite=False)
    assert tmp_new_subdir.exists()


@pytest.mark.unix_only
def test_initialize_dir_new_gcs(gcs_bucket_uri):
    test_uri = f"{gcs_bucket_uri}/testdir"
    utils.initialize_dir(test_uri, overwrite=False)
    utils.path_exists(test_uri)


def test_initialize_dir_new_2_layers(tmp_new_subdir):
    target_sub_dir = tmp_new_subdir / "test_dir_2"
    utils.initialize_dir(target_sub_dir, overwrite=False)
    assert target_sub_dir.exists()


@pytest.mark.unix_only
def test_initialize_dir_new_2_layers_gcs(gcs_bucket_uri):
    test_uri = f"{gcs_bucket_uri}/testdir/testdir2"
    utils.initialize_dir(test_uri, overwrite=False)
    utils.path_exists(test_uri)


def test_initialize_dir_existing(tmp_new_subdir):
    tmp_new_subdir.mkdir()

    test_file = tmp_new_subdir / "test_file"
    test_file.touch()

    with pytest.raises(FileExistsError):
        utils.initialize_dir(tmp_new_subdir, overwrite=False)
    assert test_file.exists()

    utils.initialize_dir(tmp_new_subdir, overwrite=True)
    assert test_file.exists() is False


@pytest.mark.unix_only
def test_initialize_dir_existing_gcs(gcs_bucket, gcs_bucket_uri):
    # create the file
    create_blob(gcs_bucket, "testdir/file")
    # This is a drawback of the current implementation - folders are only
    # recognized if they have a marker file.
    create_blob(gcs_bucket, "testdir/")

    test_uri = f"{gcs_bucket_uri}/testdir"
    test_uri_file = f"{test_uri}/file"
    with pytest.raises(FileExistsError):
        utils.initialize_dir(test_uri, overwrite=False)
        assert utils.path_exists(test_uri_file)

    utils.initialize_dir(test_uri, overwrite=True)
    assert utils.path_exists(test_uri_file) is False


def mock_targ_gz(url, tmp_file):
    with TarFS(tmp_file, write=True) as fol:
        with fol.open("test.txt", "w") as f:
            f.write("test")


def mock_zip(url, tmp_file):
    with ZipFS(tmp_file, write=True) as fol:
        with fol.open("test.txt", "w") as f:
            f.write("test")


def mock_gz(url, tmp_file):
    with gzip.open(tmp_file, mode="wt") as f:
        f.write("test")


@patch("napistu.utils.download_wget", side_effect=mock_targ_gz)
def test_download_and_extract_tar_gz(mock_download, tmp_new_subdir):
    utils.download_and_extract(
        url="http://asdf/bla.tar.gz",
        output_dir_path=tmp_new_subdir,
        download_method="wget",
    )
    assert (tmp_new_subdir / "test.txt").exists()


@patch("napistu.utils.download_ftp", side_effect=mock_zip)
def test_download_and_extract_zip(mock_download, tmp_new_subdir):
    utils.download_and_extract(
        url="http://asdf/bla.txt.zip",
        output_dir_path=tmp_new_subdir,
        download_method="ftp",
    )
    assert (tmp_new_subdir / "test.txt").exists()


@patch("napistu.utils.download_wget", side_effect=mock_gz)
def test_download_and_extract_gz(mock_download, tmp_new_subdir):
    utils.download_and_extract(
        url="http://asdf/bla.txt.gz",
        output_dir_path=tmp_new_subdir,
        download_method="wget",
    )
    assert (tmp_new_subdir / "bla.txt").exists()


def test_download_and_extract_invalid_method(tmp_new_subdir):
    with pytest.raises(ValueError):
        utils.download_and_extract(
            url="http://asdf/bla.txt.zip",
            output_dir_path=tmp_new_subdir,
            download_method="bla",
        )


@patch("napistu.utils.download_ftp", side_effect=mock_zip)
def test_download_and_extract_invalid_ext(mock_download, tmp_new_subdir):
    with pytest.raises(ValueError):
        utils.download_and_extract(
            url="http://asdf/bla.txt.zipper",
            output_dir_path=tmp_new_subdir,
            download_method="ftp",
        )


def test_path_exists(tmp_path, tmp_new_subdir):
    assert utils.path_exists(tmp_path)
    assert utils.path_exists(tmp_new_subdir) is False
    fn = tmp_path / "test.txt"
    assert utils.path_exists(fn) is False
    fn.touch()
    assert utils.path_exists(fn)
    assert utils.path_exists(".")
    tmp_new_subdir.mkdir()
    assert utils.path_exists(tmp_new_subdir)


@pytest.mark.unix_only
def test_path_exists_gcs(gcs_bucket, gcs_bucket_uri):
    assert utils.path_exists(gcs_bucket_uri)
    test_dir = "testdir"
    gcs_test_dir_uri = f"{gcs_bucket_uri}/{test_dir}"
    assert utils.path_exists(gcs_test_dir_uri) is False
    # Create the marker file for the directory, such that it 'exists'
    create_blob(gcs_bucket, f"{test_dir}/")
    assert utils.path_exists(gcs_test_dir_uri)

    # Test if files exists
    test_file = f"{test_dir}/test.txt"
    gcs_test_file_uri = f"{gcs_bucket_uri}/{test_file}"
    assert utils.path_exists(gcs_test_file_uri) is False
    # create the file
    create_blob(gcs_bucket, test_file)
    assert utils.path_exists(gcs_test_file_uri)


@pytest.mark.unix_only
def test_save_load_pickle_existing_folder(tmp_path):
    fn = tmp_path / "test.pkl"
    payload = "test"
    utils.save_pickle(fn, payload)
    assert fn.exists()
    assert utils.load_pickle(fn) == payload


@pytest.mark.skip_on_windows
def test_save_load_pickle_new_folder(tmp_new_subdir):
    fn = tmp_new_subdir / "test.pkl"
    payload = "test"
    utils.save_pickle(fn, payload)
    assert fn.exists()
    assert utils.load_pickle(fn) == payload


@pytest.mark.unix_only
def test_save_load_pickle_existing_folder_gcs(gcs_bucket_uri):
    fn = f"{gcs_bucket_uri}/test.pkl"
    payload = "test"
    utils.save_pickle(fn, payload)
    assert utils.path_exists(fn)
    assert utils.load_pickle(fn) == payload


@pytest.mark.unix_only
def test_save_load_pickle_new_folder_gcs(gcs_bucket_subdir_uri):
    fn = f"{gcs_bucket_subdir_uri}/test.pkl"
    payload = "test"
    utils.save_pickle(fn, payload)
    assert utils.path_exists(fn)
    assert utils.load_pickle(fn) == payload


@pytest.mark.skip_on_windows
def test_copy_uri_file(tmp_path, tmp_new_subdir):
    basename = "test.txt"
    fn = tmp_path / basename
    fn.write_text("test")
    fn_out = tmp_new_subdir / "test_out.txt"
    utils.copy_uri(fn, fn_out)
    assert fn_out.read_text() == "test"


@pytest.mark.skip_on_windows
def test_copy_uri_fol(tmp_path, tmp_new_subdir):
    tmp_new_subdir.mkdir()
    (tmp_new_subdir / "test").touch()

    out_dir = tmp_path / "out"
    out_file = out_dir / "test"
    utils.copy_uri(tmp_new_subdir, out_dir, is_file=False)
    assert out_file.exists()


@pytest.mark.unix_only
def test_copy_uri_file_gcs(gcs_bucket_uri, gcs_bucket_subdir_uri):
    basename = "test.txt"
    content = "test"
    fn = f"{gcs_bucket_uri}/{basename}"
    utils.save_pickle(fn, content)
    fn_out = f"{gcs_bucket_subdir_uri}/{basename}"
    utils.copy_uri(fn, fn_out)
    assert utils.path_exists(fn_out)
    assert utils.load_pickle(fn_out) == content


@pytest.mark.unix_only
def test_copy_uri_fol_gcs(gcs_bucket_uri, gcs_bucket_subdir_uri):
    basename = "test.txt"
    content = "test"
    fn = f"{gcs_bucket_subdir_uri}/{basename}"
    utils.save_pickle(fn, content)
    out_dir = f"{gcs_bucket_uri}/new_dir"
    out_file = f"{out_dir}/{basename}"
    utils.copy_uri(gcs_bucket_subdir_uri, out_dir, is_file=False)
    assert utils.path_exists(out_file)


@pytest.mark.skip_on_windows
def test_pickle_cache(tmp_path):
    fn = tmp_path / "test.pkl"

    mock = Mock()
    result = "test"

    @utils.pickle_cache(fn)
    def test_func():
        mock()
        return result

    test_func()
    r = test_func()
    assert r == result
    # only called once as second
    # call should be cached
    assert mock.call_count == 1


def test_extract_regex():
    assert utils.extract_regex_search("ENS[GT][0-9]+", "ENST0005") == "ENST0005"
    assert utils.extract_regex_search("ENS[GT]([0-9]+)", "ENST0005", 1) == "0005"
    with pytest.raises(ValueError):
        utils.extract_regex_search("ENS[GT][0-9]+", "ENSA0005")

    assert utils.extract_regex_match(".*type=([a-zA-Z]+).*", "Ltype=abcd5") == "abcd"
    # use for formatting identifiers
    assert utils.extract_regex_match("^([a-zA-Z]+)_id$", "sc_id") == "sc"
    with pytest.raises(ValueError):
        utils.extract_regex_match(".*type=[a-zA-Z]+.*", "Ltype=abcd5")


def test_match_pd_vars():
    a_series = pd.Series({"foo": 1, "bar": 2})
    a_dataframe = pd.DataFrame({"foo": ["a", "b"], "bar": [1, 2]})

    assert utils.match_pd_vars(a_series, {"foo", "bar"}).are_present
    assert not utils.match_pd_vars(a_series, {"baz"}).are_present
    assert utils.match_pd_vars(a_dataframe, {"foo", "bar"}).are_present
    assert not utils.match_pd_vars(a_dataframe, {"baz"}).are_present


def test_ensure_pd_df():
    source_df = pd.DataFrame({"a": "b"}, index=[0])
    source_series = pd.Series({"a": "b"}).rename(0)

    converted_series = utils.ensure_pd_df(source_series)

    assert isinstance(utils.ensure_pd_df(source_df), pd.DataFrame)
    assert isinstance(converted_series, pd.DataFrame)
    assert all(converted_series.index == source_df.index)
    assert all(converted_series.columns == source_df.columns)
    assert all(converted_series == source_df)


def test_format_identifiers_as_edgelist():
    DEGEN_EDGELIST_DF_1 = pd.DataFrame(
        {
            "ind1": [0, 0, 1, 1, 1, 1],
            "ind2": ["a", "a", "b", "b", "c", "d"],
            "ont": ["X", "X", "X", "Y", "Y", "Y"],
            "val": ["A", "B", "C", "D", "D", "E"],
        }
    ).set_index(["ind1", "ind2"])

    DEGEN_EDGELIST_DF_2 = pd.DataFrame(
        {
            "ind": ["a", "a", "b", "b", "c", "d"],
            "ont": ["X", "X", "X", "Y", "Y", "Y"],
            "val": ["A", "B", "C", "D", "D", "E"],
        }
    ).set_index("ind")

    edgelist_df = utils.format_identifiers_as_edgelist(
        DEGEN_EDGELIST_DF_1, ["ont", "val"]
    )
    assert edgelist_df["ind"].iloc[0] == "ind_0_a"
    assert edgelist_df["id"].iloc[0] == "id_X_A"

    edgelist_df = utils.format_identifiers_as_edgelist(DEGEN_EDGELIST_DF_1, ["val"])
    assert edgelist_df["ind"].iloc[0] == "ind_0_a"
    assert edgelist_df["id"].iloc[0] == "id_A"

    edgelist_df = utils.format_identifiers_as_edgelist(
        DEGEN_EDGELIST_DF_2, ["ont", "val"]
    )
    assert edgelist_df["ind"].iloc[0] == "ind_a"
    assert edgelist_df["id"].iloc[0] == "id_X_A"

    with pytest.raises(ValueError):
        utils.format_identifiers_as_edgelist(
            DEGEN_EDGELIST_DF_2.reset_index(drop=True), ["ont", "val"]
        )


def test_find_weakly_connected_subgraphs():
    DEGEN_EDGELIST_DF_2 = pd.DataFrame(
        {
            "ind": ["a", "a", "b", "b", "c", "d"],
            "ont": ["X", "X", "X", "Y", "Y", "Y"],
            "val": ["A", "B", "C", "D", "D", "E"],
        }
    ).set_index("ind")

    edgelist_df = utils.format_identifiers_as_edgelist(
        DEGEN_EDGELIST_DF_2, ["ont", "val"]
    )
    edgelist = edgelist_df[["ind", "id"]]

    connected_indices = utils.find_weakly_connected_subgraphs(edgelist[["ind", "id"]])
    assert all(connected_indices["cluster"] == [0, 1, 1, 2])


def test_style_df():
    np.random.seed(0)
    simple_df = pd.DataFrame(np.random.randn(20, 4), columns=["A", "B", "C", "D"])
    simple_df.index.name = "foo"

    multiindexed_df = (
        pd.DataFrame(
            {
                "category": ["foo", "foo", "foo", "bar", "bar", "bar"],
                "severity": ["major", "minor", "minor", "major", "major", "minor"],
            }
        )
        .assign(message="stuff")
        .groupby(["category", "severity"])
        .count()
    )

    # style a few pd.DataFrames
    isinstance(utils.style_df(simple_df), pd.io.formats.style.Styler)
    isinstance(
        utils.style_df(simple_df, headers=None, hide_index=True),
        pd.io.formats.style.Styler,
    )
    isinstance(
        utils.style_df(simple_df, headers=["a", "b", "c", "d"], hide_index=True),
        pd.io.formats.style.Styler,
    )
    isinstance(utils.style_df(multiindexed_df), pd.io.formats.style.Styler)


def test_score_nameness():
    assert utils.score_nameness("p53") == 23
    assert utils.score_nameness("ENSG0000001") == 56
    assert utils.score_nameness("pyruvate kinase") == 15


def test_click_str_to_list():
    assert utils.click_str_to_list("['foo', bar]") == ["foo", "bar"]
    with pytest.raises(ValueError):
        utils.click_str_to_list("foo")


def test_drop_extra_cols():
    """Test the _drop_extra_cols function for removing and reordering columns."""
    # Setup test DataFrames
    df_in = pd.DataFrame({"col1": [1, 2, 3], "col2": [4, 5, 6], "col3": [7, 8, 9]})

    df_out = pd.DataFrame(
        {
            "col2": [10, 11, 12],
            "col3": [13, 14, 15],
            "col4": [16, 17, 18],  # Extra column that should be dropped
            "col1": [19, 20, 21],  # Different order than df_in
        }
    )

    # Test basic functionality without always_include
    result = drop_extra_cols(df_in, df_out)

    # Check that extra column was dropped
    assert "col4" not in result.columns

    # Check that columns are in the same order as df_in
    assert list(result.columns) == list(df_in.columns)

    # Check that values are preserved
    pd.testing.assert_frame_equal(
        result,
        pd.DataFrame(
            {"col1": [19, 20, 21], "col2": [10, 11, 12], "col3": [13, 14, 15]}
        )[
            list(df_in.columns)
        ],  # Ensure same column order
    )

    # Test with always_include
    result_with_include = drop_extra_cols(df_in, df_out, always_include=["col4"])

    # Check that col4 is retained and appears at the end
    assert list(result_with_include.columns) == list(df_in.columns) + ["col4"]
    assert result_with_include["col4"].equals(df_out["col4"])

    # Test with always_include containing non-existent column
    result_non_existent = drop_extra_cols(
        df_in, df_out, always_include=["col4", "col5"]
    )
    assert list(result_non_existent.columns) == list(df_in.columns) + ["col4"]

    # Test with always_include containing column from df_in
    result_overlap = drop_extra_cols(df_in, df_out, always_include=["col1", "col4"])
    assert list(result_overlap.columns) == list(df_in.columns) + ["col4"]

    # Test with no overlapping columns but some in always_include
    df_out_no_overlap = pd.DataFrame({"col4": [1, 2, 3], "col5": [4, 5, 6]})
    result_no_overlap = drop_extra_cols(df_in, df_out_no_overlap)
    assert result_no_overlap.empty
    assert list(result_no_overlap.columns) == []

    result_no_overlap_with_include = drop_extra_cols(
        df_in, df_out_no_overlap, always_include=["col4"]
    )
    assert list(result_no_overlap_with_include.columns) == ["col4"]
    assert result_no_overlap_with_include["col4"].equals(df_out_no_overlap["col4"])

    # Test with subset of columns
    df_out_subset = pd.DataFrame(
        {"col1": [1, 2, 3], "col3": [7, 8, 9], "col4": [10, 11, 12]}
    )
    result_subset = drop_extra_cols(df_in, df_out_subset)
<<<<<<< HEAD
    assert list(result_subset.columns) == ['col1', 'col3']
    pd.testing.assert_frame_equal(result_subset, df_out_subset[['col1', 'col3']])
    
    result_subset_with_include = drop_extra_cols(df_in, df_out_subset, always_include=['col4'])
    assert list(result_subset_with_include.columns) == ['col1', 'col3', 'col4']
    pd.testing.assert_frame_equal(result_subset_with_include, df_out_subset[['col1', 'col3', 'col4']])

def test_merge_and_log_overwrites(caplog):
    """Test merge_and_log_overwrites function."""
    
    # Test basic merge with no conflicts
    df1 = pd.DataFrame({
        'id': [1, 2],
        'value1': ['a', 'b']
    })
    df2 = pd.DataFrame({
        'id': [1, 2],
        'value2': ['c', 'd']
    })
    result = utils._merge_and_log_overwrites(df1, df2, "test", on="id")
    assert set(result.columns) == {'id', 'value1', 'value2'}
    assert len(caplog.records) == 0

    # Test merge with column conflict
    df1 = pd.DataFrame({
        'id': [1, 2],
        'name': ['a', 'b'],
        'value': [10, 20]
    })
    df2 = pd.DataFrame({
        'id': [1, 2],
        'name': ['c', 'd']
    })
    result = utils._merge_and_log_overwrites(df1, df2, "test", on="id")
    
    # Check that the right columns exist
    assert set(result.columns) == {'id', 'name', 'value'}
    # Check that we got df2's values for the overlapping column
    assert list(result['name']) == ['c', 'd']
    # Check that we kept df1's non-overlapping column
    assert list(result['value']) == [10, 20]
    # Check that the warning was logged
    assert len(caplog.records) == 1
    assert "test merge" in caplog.records[0].message
    assert "name" in caplog.records[0].message

    # Test merge with multiple column conflicts
    caplog.clear()
    df1 = pd.DataFrame({
        'id': [1, 2],
        'name': ['a', 'b'],
        'value': [10, 20],
        'status': ['ok', 'ok']
    })
    df2 = pd.DataFrame({
        'id': [1, 2],
        'name': ['c', 'd'],
        'status': ['pending', 'done']
    })
    result = utils._merge_and_log_overwrites(df1, df2, "test", on="id")
    
    # Check that the right columns exist
    assert set(result.columns) == {'id', 'name', 'value', 'status'}
    # Check that we got df2's values for the overlapping columns
    assert list(result['name']) == ['c', 'd']
    assert list(result['status']) == ['pending', 'done']
    # Check that we kept df1's non-overlapping column
    assert list(result['value']) == [10, 20]
    # Check that the warning was logged with both column names
    assert len(caplog.records) == 1
    assert "test merge" in caplog.records[0].message
    assert "name" in caplog.records[0].message
    assert "status" in caplog.records[0].message

    # Test merge with index
    caplog.clear()
    df1 = pd.DataFrame({
        'name': ['a', 'b'],
        'value': [10, 20]
    }, index=[1, 2])
    df2 = pd.DataFrame({
        'name': ['c', 'd']
    }, index=[1, 2])
    result = utils._merge_and_log_overwrites(
        df1, df2, "test", 
        left_index=True, right_index=True
    )
    
    # Check that the right columns exist
    assert set(result.columns) == {'name', 'value'}
    # Check that we got df2's values for the overlapping column
    assert list(result['name']) == ['c', 'd']
    # Check that we kept df1's non-overlapping column
    assert list(result['value']) == [10, 20]
    # Check that the warning was logged
    assert len(caplog.records) == 1
    assert "test merge" in caplog.records[0].message
    assert "name" in caplog.records[0].message
=======
    assert list(result_subset.columns) == ["col1", "col3"]
    pd.testing.assert_frame_equal(result_subset, df_out_subset[["col1", "col3"]])

    result_subset_with_include = drop_extra_cols(
        df_in, df_out_subset, always_include=["col4"]
    )
    assert list(result_subset_with_include.columns) == ["col1", "col3", "col4"]
    pd.testing.assert_frame_equal(
        result_subset_with_include, df_out_subset[["col1", "col3", "col4"]]
    )
>>>>>>> 129c2eab
<|MERGE_RESOLUTION|>--- conflicted
+++ resolved
@@ -556,48 +556,40 @@
         {"col1": [1, 2, 3], "col3": [7, 8, 9], "col4": [10, 11, 12]}
     )
     result_subset = drop_extra_cols(df_in, df_out_subset)
-<<<<<<< HEAD
-    assert list(result_subset.columns) == ['col1', 'col3']
-    pd.testing.assert_frame_equal(result_subset, df_out_subset[['col1', 'col3']])
-    
-    result_subset_with_include = drop_extra_cols(df_in, df_out_subset, always_include=['col4'])
-    assert list(result_subset_with_include.columns) == ['col1', 'col3', 'col4']
-    pd.testing.assert_frame_equal(result_subset_with_include, df_out_subset[['col1', 'col3', 'col4']])
+
+    assert list(result_subset.columns) == ["col1", "col3"]
+    pd.testing.assert_frame_equal(result_subset, df_out_subset[["col1", "col3"]])
+
+    result_subset_with_include = drop_extra_cols(
+        df_in, df_out_subset, always_include=["col4"]
+    )
+    assert list(result_subset_with_include.columns) == ["col1", "col3", "col4"]
+    pd.testing.assert_frame_equal(
+        result_subset_with_include, df_out_subset[["col1", "col3", "col4"]]
+    )
+
 
 def test_merge_and_log_overwrites(caplog):
     """Test merge_and_log_overwrites function."""
-    
+
     # Test basic merge with no conflicts
-    df1 = pd.DataFrame({
-        'id': [1, 2],
-        'value1': ['a', 'b']
-    })
-    df2 = pd.DataFrame({
-        'id': [1, 2],
-        'value2': ['c', 'd']
-    })
+    df1 = pd.DataFrame({"id": [1, 2], "value1": ["a", "b"]})
+    df2 = pd.DataFrame({"id": [1, 2], "value2": ["c", "d"]})
     result = utils._merge_and_log_overwrites(df1, df2, "test", on="id")
-    assert set(result.columns) == {'id', 'value1', 'value2'}
+    assert set(result.columns) == {"id", "value1", "value2"}
     assert len(caplog.records) == 0
 
     # Test merge with column conflict
-    df1 = pd.DataFrame({
-        'id': [1, 2],
-        'name': ['a', 'b'],
-        'value': [10, 20]
-    })
-    df2 = pd.DataFrame({
-        'id': [1, 2],
-        'name': ['c', 'd']
-    })
+    df1 = pd.DataFrame({"id": [1, 2], "name": ["a", "b"], "value": [10, 20]})
+    df2 = pd.DataFrame({"id": [1, 2], "name": ["c", "d"]})
     result = utils._merge_and_log_overwrites(df1, df2, "test", on="id")
-    
+
     # Check that the right columns exist
-    assert set(result.columns) == {'id', 'name', 'value'}
+    assert set(result.columns) == {"id", "name", "value"}
     # Check that we got df2's values for the overlapping column
-    assert list(result['name']) == ['c', 'd']
+    assert list(result["name"]) == ["c", "d"]
     # Check that we kept df1's non-overlapping column
-    assert list(result['value']) == [10, 20]
+    assert list(result["value"]) == [10, 20]
     # Check that the warning was logged
     assert len(caplog.records) == 1
     assert "test merge" in caplog.records[0].message
@@ -605,26 +597,21 @@
 
     # Test merge with multiple column conflicts
     caplog.clear()
-    df1 = pd.DataFrame({
-        'id': [1, 2],
-        'name': ['a', 'b'],
-        'value': [10, 20],
-        'status': ['ok', 'ok']
-    })
-    df2 = pd.DataFrame({
-        'id': [1, 2],
-        'name': ['c', 'd'],
-        'status': ['pending', 'done']
-    })
+    df1 = pd.DataFrame(
+        {"id": [1, 2], "name": ["a", "b"], "value": [10, 20], "status": ["ok", "ok"]}
+    )
+    df2 = pd.DataFrame(
+        {"id": [1, 2], "name": ["c", "d"], "status": ["pending", "done"]}
+    )
     result = utils._merge_and_log_overwrites(df1, df2, "test", on="id")
-    
+
     # Check that the right columns exist
-    assert set(result.columns) == {'id', 'name', 'value', 'status'}
+    assert set(result.columns) == {"id", "name", "value", "status"}
     # Check that we got df2's values for the overlapping columns
-    assert list(result['name']) == ['c', 'd']
-    assert list(result['status']) == ['pending', 'done']
+    assert list(result["name"]) == ["c", "d"]
+    assert list(result["status"]) == ["pending", "done"]
     # Check that we kept df1's non-overlapping column
-    assert list(result['value']) == [10, 20]
+    assert list(result["value"]) == [10, 20]
     # Check that the warning was logged with both column names
     assert len(caplog.records) == 1
     assert "test merge" in caplog.records[0].message
@@ -633,37 +620,19 @@
 
     # Test merge with index
     caplog.clear()
-    df1 = pd.DataFrame({
-        'name': ['a', 'b'],
-        'value': [10, 20]
-    }, index=[1, 2])
-    df2 = pd.DataFrame({
-        'name': ['c', 'd']
-    }, index=[1, 2])
+    df1 = pd.DataFrame({"name": ["a", "b"], "value": [10, 20]}, index=[1, 2])
+    df2 = pd.DataFrame({"name": ["c", "d"]}, index=[1, 2])
     result = utils._merge_and_log_overwrites(
-        df1, df2, "test", 
-        left_index=True, right_index=True
-    )
-    
+        df1, df2, "test", left_index=True, right_index=True
+    )
+
     # Check that the right columns exist
-    assert set(result.columns) == {'name', 'value'}
+    assert set(result.columns) == {"name", "value"}
     # Check that we got df2's values for the overlapping column
-    assert list(result['name']) == ['c', 'd']
+    assert list(result["name"]) == ["c", "d"]
     # Check that we kept df1's non-overlapping column
-    assert list(result['value']) == [10, 20]
+    assert list(result["value"]) == [10, 20]
     # Check that the warning was logged
     assert len(caplog.records) == 1
     assert "test merge" in caplog.records[0].message
-    assert "name" in caplog.records[0].message
-=======
-    assert list(result_subset.columns) == ["col1", "col3"]
-    pd.testing.assert_frame_equal(result_subset, df_out_subset[["col1", "col3"]])
-
-    result_subset_with_include = drop_extra_cols(
-        df_in, df_out_subset, always_include=["col4"]
-    )
-    assert list(result_subset_with_include.columns) == ["col1", "col3", "col4"]
-    pd.testing.assert_frame_equal(
-        result_subset_with_include, df_out_subset[["col1", "col3", "col4"]]
-    )
->>>>>>> 129c2eab
+    assert "name" in caplog.records[0].message
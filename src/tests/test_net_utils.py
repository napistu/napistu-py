from __future__ import annotations

import pytest

import igraph as ig
import numpy as np
import pandas as pd
from napistu.network import net_utils
from napistu.network import net_create


def test_safe_fill():
    safe_fill_test = ["a_very_long stringggg", ""]
    assert [net_utils.safe_fill(x) for x in safe_fill_test] == [
        "a_very_long\nstringggg",
        "",
    ]


def test_cpr_graph_to_pandas_dfs():
    graph_data = [
        (0, 1),
        (0, 2),
        (2, 3),
        (3, 4),
        (4, 2),
        (2, 5),
        (5, 0),
        (6, 3),
        (5, 6),
    ]

    g = ig.Graph(graph_data, directed=True)
    vs, es = net_utils.cpr_graph_to_pandas_dfs(g)

    assert all(vs["index"] == list(range(0, 7)))
    assert (
        pd.DataFrame(graph_data)
        .rename({0: "source", 1: "target"}, axis=1)
        .sort_values(["source", "target"])
        .equals(es.sort_values(["source", "target"]))
    )


def test_validate_graph_attributes(sbml_dfs):

    cpr_graph = net_create.process_cpr_graph(
        sbml_dfs, directed=True, weighting_strategy="topology"
    )

    assert (
        net_utils._validate_edge_attributes(cpr_graph, ["weights", "upstream_weights"])
        is None
    )
    assert net_utils._validate_vertex_attributes(cpr_graph, "node_type") is None
    with pytest.raises(ValueError):
        net_utils._validate_vertex_attributes(cpr_graph, "baz")


def test_pluck_entity_data_species_identity(sbml_dfs):
    # Take first 10 species IDs
    species_ids = sbml_dfs.species.index[:10]
<<<<<<< HEAD
    # Create mock data with explicit dtypes for cross-platform compatibility
    # Fix for issue-42: Use explicit dtypes to ensure consistent behavior across platforms
    mock_df = pd.DataFrame({
        'string_col': [f"str_{i}" for i in range(10)],
        'mixed_col': np.arange(-5, 5, dtype=np.int64),  # Force int64 to avoid platform differences
        'ones_col': np.ones(10, dtype=np.float64),      # Force float64 to avoid platform differences
        'squared_col': np.arange(10, dtype=np.int64),   # Force int64 to avoid platform differences
=======
    # Create mock data with explicit dtype to ensure cross-platform consistency
    # Fix for issue-42: Use explicit dtypes to avoid platform-specific dtype differences
    # between Windows (int32) and macOS/Linux (int64)
    mock_df = pd.DataFrame({
        'string_col': [f"str_{i}" for i in range(10)],
        'mixed_col': np.arange(-5, 5, dtype=np.int64),  # Explicitly use int64
        'ones_col': np.ones(10, dtype=np.float64),      # Explicitly use float64
        'squared_col': np.arange(10, dtype=np.int64),   # Explicitly use int64
>>>>>>> d4a497e7
    }, index=species_ids)
    # Assign to species_data
    sbml_dfs.species_data["mock_table"] = mock_df
    # Custom transformation: square
    def square(x):
        return x ** 2
    custom_transformations = {"square": square}
    # Create graph_attrs for species
    graph_attrs = {
        "species": {
            "string_col": {"table": "mock_table", "variable": "string_col", "trans": "identity"},
            "mixed_col": {"table": "mock_table", "variable": "mixed_col", "trans": "identity"},
            "ones_col": {"table": "mock_table", "variable": "ones_col", "trans": "identity"},
            "squared_col": {"table": "mock_table", "variable": "squared_col", "trans": "square"},
        }
    }
    # Call pluck_entity_data with custom transformation
    result = net_create.pluck_entity_data(sbml_dfs, graph_attrs, "species", custom_transformations=custom_transformations)
    # Check output
    assert isinstance(result, pd.DataFrame)
    assert set(result.columns) == {"string_col", "mixed_col", "ones_col", "squared_col"}
    assert list(result.index) == list(species_ids)
    # Check values
    pd.testing.assert_series_equal(result["string_col"], mock_df["string_col"])
    pd.testing.assert_series_equal(result["mixed_col"], mock_df["mixed_col"])
    pd.testing.assert_series_equal(result["ones_col"], mock_df["ones_col"])
    pd.testing.assert_series_equal(result["squared_col"], mock_df["squared_col"].apply(square))


def test_pluck_entity_data_missing_species_key(sbml_dfs):
    # graph_attrs does not contain 'species' key
    graph_attrs = {}
    result = net_create.pluck_entity_data(sbml_dfs, graph_attrs, "species")
    assert result is None


def test_pluck_entity_data_empty_species_dict(sbml_dfs):
    # graph_attrs contains 'species' key but value is empty dict
    graph_attrs = {"species": {}}
    result = net_create.pluck_entity_data(sbml_dfs, graph_attrs, "species")
    assert result is None


################################################
# __main__
################################################

if __name__ == "__main__":
    test_safe_fill()
    test_cpr_graph_to_pandas_dfs()
    test_validate_graph_attributes()
    test_pluck_entity_data_species_identity()
    test_pluck_entity_data_missing_species_key()
    test_pluck_entity_data_empty_species_dict()<|MERGE_RESOLUTION|>--- conflicted
+++ resolved
@@ -60,15 +60,6 @@
 def test_pluck_entity_data_species_identity(sbml_dfs):
     # Take first 10 species IDs
     species_ids = sbml_dfs.species.index[:10]
-<<<<<<< HEAD
-    # Create mock data with explicit dtypes for cross-platform compatibility
-    # Fix for issue-42: Use explicit dtypes to ensure consistent behavior across platforms
-    mock_df = pd.DataFrame({
-        'string_col': [f"str_{i}" for i in range(10)],
-        'mixed_col': np.arange(-5, 5, dtype=np.int64),  # Force int64 to avoid platform differences
-        'ones_col': np.ones(10, dtype=np.float64),      # Force float64 to avoid platform differences
-        'squared_col': np.arange(10, dtype=np.int64),   # Force int64 to avoid platform differences
-=======
     # Create mock data with explicit dtype to ensure cross-platform consistency
     # Fix for issue-42: Use explicit dtypes to avoid platform-specific dtype differences
     # between Windows (int32) and macOS/Linux (int64)
@@ -77,7 +68,6 @@
         'mixed_col': np.arange(-5, 5, dtype=np.int64),  # Explicitly use int64
         'ones_col': np.ones(10, dtype=np.float64),      # Explicitly use float64
         'squared_col': np.arange(10, dtype=np.int64),   # Explicitly use int64
->>>>>>> d4a497e7
     }, index=species_ids)
     # Assign to species_data
     sbml_dfs.species_data["mock_table"] = mock_df

--- conflicted
+++ resolved
@@ -44,16 +44,9 @@
         
     - name: Install dependencies
       run: |
-<<<<<<< HEAD
-        python -m pip install --upgrade pip
-        pip install pytest
-        pip install -e ".[dev,scverse]"
-        
-=======
         uv pip install --system pytest pytest-cov
-        uv pip install --system -e ".[dev,mcp]"
+        uv pip install --system -e ".[dev,mcp,scverse]"
           
->>>>>>> 129c2eab
     - name: Run pytest
       run: |
         pytest -v